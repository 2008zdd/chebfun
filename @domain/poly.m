function f = poly(v, d)
%POLY   Convert roots to CHEBFUN.
%   POLY(V, D), when V is a columns vector and D is a domain, returns a CHEBFUN
%   of degree length(V) and domain D whose roots are the elements of V.
%
% See also CHEBFUN/POLY.

% Copyright 2014 by The University of Oxford and The Chebfun Developers.
% See http://www.chebfun.org/ for Chebfun information.

% Deal with array input:
if ( min(size(v)) > 1 )
    f = cell(1, size(v, 2));
    for k = 1:size(v, 2)
        f{k} = poly(v(:,k), d);
    end
    f = horzcat(f{:});
    return
end

d = double(d);
N = length(v);

% Remove infs, and return NaN if NaN present:
v = v(~isinf(v));
if ( any(isnan(v)) )
    f = chebfun(NaN, d);
    return
end

% Return empty CHEBUN if v is empty:
if ( N == 0 )
    f = chebfun();
    return
end

% Leja ordering:
[ignored, j] = max(abs(v));
z = v(j);
v(j) = [];
for k = 1:(N-1)
    P = zeros(N - k, 1);
    for l = 1:(N-k)
        P(l) = prod(z - v(l));
    end
    [ignored, j] = max(abs(P));
    z(k+1) = v(j);
    v(j) = [];
end
v = z;

% Evaluate at Chebyshev points:
x = chebpts(N+1, d);
p = ones(N+1, 1);
for k = 1:N
    p = p.*(x - v(k));
end

% Contruct the CHEBFUN:
<<<<<<< HEAD
f = chebfun(p, d, 'gridType', 2);
=======
f = chebfun(p, d, 'tech', @chebfun2);
>>>>>>> 2b3bd5d3

end<|MERGE_RESOLUTION|>--- conflicted
+++ resolved
@@ -57,10 +57,6 @@
 end
 
 % Contruct the CHEBFUN:
-<<<<<<< HEAD
-f = chebfun(p, d, 'gridType', 2);
-=======
 f = chebfun(p, d, 'tech', @chebfun2);
->>>>>>> 2b3bd5d3
 
 end