classdef (InferiorClasses = {?double}) chebop
%CHEBOP  CHEBOP class for representing operators on functions defined on [a,b].
%
% N = CHEBOP(OP) creates a CHEBOP object N with operator defined by OP, which
% should be a handle to a function (often created using an anonymous function)
% that accepts a CHEBFUN or a CHEBMATRIX consisting of CHEBFUNs and scalars as
% input and returns a CHEBFUN (or CHEBMATRIX). The first input argument to OP is
% the independent variable X, while all others represent dependent functions of
% X; if only one input argument is accepted by OP, it is the dependent variable.
% In case of coupled systems, the function OP must return vertically, not
% horizontally, concatenated elements. Note, this differs from the V4 syntax.
%
% Examples of N.OP:
%
%   One dependent variable:
%       @(x, u) x.*diff(u) + u;
%   No explicit independent variable:
%       @(u) diff(u,2) - exp(u);
%   Three dependent variables:
%       @(x, u, v, w) [ u.*diff(v) ; diff(u, 2) + w; diff(w) - v ];
%   Three dependent variables, CHEBMATRIX syntax:
%       @(x, u) [ u{1}.*diff(u{2}) ; diff(u{1}, 2) + u{3}; diff(u{3}) - u{2} ];
%   Function handle to a function defined in an .m-file:
%       @myOperator
%
% Note that when N.OP has two or more input arguments, the first one _MUST_ be
% the independent variable. When N.OP is specified as a function handle to a
% method specified in an .m-file, like in the last example above, and that
% function uses the CHEBMATRIX notation, e.g. diff(u{1}) + u{2}), it is
% necessary to either pass an initial guess to the operator via N.INIT (see
% below), or specify the number of variables that the operator operates on via
% N.NUMVARS.
%
% The number of elements in the output CHEBMATRIX should typically equal the
% number of dependent variables, whether specified as names or CHEBMATRIX
% elements (see section on parameter-dependent problems below).
%
% By default, the operator acts on CHEBFUN objects defined on the domain [-1,1].
% CHEBOP(OP, D), for a vector D, gives a different domain, with breakpoints (if
% any) described by D.
%
% %% BOUNDARY CONDITIONS: %%
%
% CHEBOP(OP, D, LBC, RBC) specifies boundary conditions for functions at the
% left and right endpoints of the domain D. Possible values for LBC and RBC are:
%
%   []          : No condition (for only assigning LBC or RBC in constructor).
%   scalar      : All variables equal the given value.
%   'dirichlet' : All variables equal zero.
%   'neumann'   : All variables have derivative zero.
%   function    : A function handle that must accept all dependent variables as
%                 given in OP and return a CHEBFUN or CHEBMATRIX. All elements
%                 of the result are evaluated at the endpoint, and for the
%                 solution of the BVP, they are made to equal zero.
% 
% A boundary condition function may be nonlinear; it must not accept the
% independent variable X as an input. Again, in case of systems, the function
% describing the boundary conditions must return vertically concatenated
% elements (again, differing from V4 syntax).
%
% Examples of boundary condition functionals::
%
%   @(u) diff(u) - 2;               % set u' = 2 at the appropriate endpoint
%   @(u, v, w) [ u - 1 ; w ];       % set u = 1 and w = 0 at the endpoint
%   @(u) [u{1} - 1; u{3}];          % Same as above, using CHEBMATRIX syntax.
%   @(u, v, w) u.*v - diff(w);      % set u*v = w' at the endpoint
%
% CHEBOP(OP, D, BC) gives boundary or other side conditions in an alternate
% form. Choices for BC are:
%
%   scalar      : All variables equal the given value at both endpoints.
%   'dirichlet' : All variables equal zero at both endpoints.
%   'neumann'   : All variables have derivative zero at both endpoints.
%   'periodic'  : Impose periodicity on all dependent variables.
%   function    : See below.
%
% Note that the 'dirichlet' and 'neumann' keywords impose behavior that may not
% be identical to the common understanding of Dirichlet or Neumann conditions in
% every problem. When BC is passed in the CHEBOP call, the more specialized
% fields LBC and RBC are ignored. Furthermore, note that CHEBOP(OP, DOM, 0) is
% not equivalent to CHEBOP(OP, DOM, 0, []).
%
% If BC is given a function handle, then each condition must give points
% explicitly or otherwise evaluate to a scalar. The function handle must return
% a column vector, not a row vector. Example:
%   @(x, u) [ u(1) - u(0) ; sum(x.*u) ] % set u(1) = u(0), and integral
%                                       % of x.*u over the whole interval = 0.
%
% Boundary conditions may also be assigned to the CHEBOP N after it has been
% constructed, by N.lbc = ..., N.rbc = ..., and N.bc = ... . This will overwrite
% the conditions currently stored in the field being assigned to, but not the
% other fields, with an exception of keywords as noted below).
%
% CHEBOP(OP, ..., 'init', U) provides a CHEBFUN/CHEBMATRIX as a starting point
% for nonlinear iterations or a PDE solution. See CHEBOP/SOLVEBVP and
% CHEBOP/PDE15S for details.
%
% Note that many fields can be set after the CHEBOP object N is created: N.op,
% N.lbc, N.rbc, N.bc, N.init can all be assigned new values. Setting N.bc to any
% of 'dirichlet', 'neumann', or 'periodic', removes pre-existing entries in
% N.lbc, N.rbc, and N.bc.
%
% Example:
%
%   N = chebop(-5, 5);  % Constructs an empty CHEBOP on the interval [-5,5]
%   N.op = @(x, u) 0.01*diff(u, 2) - x.*u;
%   N.bc = 'dirichlet';
%   plot(N\1)
%
%
% %% INITIAL VALUE PROBLEMS %%
%
% When solving boundary-value problems, where conditions on the operator are
% imposed at both endpoints of the domain, CHEBOP will apply global spectral
% methods for solving the linear systems arising. In case of initial or final
% value problems (IVPs/FVPs), where all the conditions are imposed on the left
% endpoint of the domain, this often proves to be an inefficient way of solving
% the problems. If conditions are only imposed on one of the fields N.LBC or
% N.RBC, and not on N.BC, CHEBOP will automatically reformulate the problem so
% that it can be solved using one of MATLAB's build-in solvers ODE113, ODE15s or
% ODE45. See the help text in CHEBOPPREF for instructions on how to select the
% ODE solver used, or how to enforce a global method to be used. 
% 
% Example (solving an IVP by automatically converting it to first order form):
%
%   % Solve the van der Pol equation u'' - 20*(1-u^2)u' + u = 0, u(0)=2, u'(0)=0
%   vdpFun = @(u) diff(u, 2) - 20*(1-u.^2).*diff(u) + u;
%   dom = [0 100];
%   N = chebop(vdpFun, dom);
%   N.lbc = @(u) [u - 2; diff(u)];
%   u = N\0
%   plot(u)
%
% %% PARAMETER DEPENDENT PROBLEMS %%
%
% CHEBOP supports solving systems of equations containing unknown parameters
% without the need to introduce extra equations into the system. Simply add the
% unknown parameters in the list of arguments to the operator. By default, any
% variable that is not acted on by differentiation or integration is treated as
% a parameter, rather than a function.
%
% Example (unknown parameter in differential equation):
%
%   % y'' + x.*y + p = 0, y(-1) = 1, y'(-1) = 1, y(1) = 1 can be solved via
%   N = chebop(@(x, y, p) diff(y,2) + x.*y + p);
%   N.lbc = @(y, p) [y - 1 ; diff(y)];
%   N.rbc = @(y, p) y - 1;
%   plot(N\0)
%
% Example (unknown parameter in boundary condition):
%
%   % u'' + u = 0, u(0) = 0, u(1) = 2, u'(0) = p
%   N = chebop(@(x, u, p) diff(u,2) + u, [0 1]);
%   N.bc = @(x, u, p) [u(0); u(1) - 2; feval(diff(u), 0) - p];
%   up = N\0;
%   plot(up), [u, p] = deal(up)
%
% It is possible to explicitly pass parameters as parts of the initial guess for
% a nonlinear problem by assigning it to the appropriate entry of a CHEBMATRIX
% input to N.init.
%
% Example:
%
%   N = chebop(@(x, p, y) diff(y,2) + x.*y.^2 + p);
%   N.lbc = @(p, y) [y - 1 ; diff(y)];
%   N.rbc = @(p, y) y - 1;
%   N.init = [1 ; chebfun(1)];
%   plot(N\0)
%
% %% AUTOMATIC VECTORIZATION %%
%
% By default, CHEBOP will automatically try to vectorize anonymous function that
% get passed as OP, BC, LBC and RBC. For example, the function VDPFUN from the
% IVP example above,
%
%   vdpFun = @(u) diff(u, 2) - 20*(1-u.^2).*diff(u) + u;
%
% could have equally been written as
%
%   vdpFun = @(u) diff(u, 2) - 20*(1-u^2)*diff(u) + u;
%
% To turn off the automatic vectorization, set N.vectorize = false, or change
% the default CHEBOPPREF via cheboppref.setDefaults('vectorize', false).
%
%
% See also CHEBOP/MTIMES, CHEBOP/MLDIVIDE, CHEBOPPREF.

% Copyright 2015 by The University of Oxford and The Chebfun Developers. See
% http://www.chebfun.org/ for Chebfun information.
    
    %%%%%%%%%%%%%%%%%%%%%%%%%%%%%%%%%%%%%%%%%%%%%%%%%%%%%%%%%%%%%%%%%%%%%%%
    %% CLASS PROPERTIES:
    %%%%%%%%%%%%%%%%%%%%%%%%%%%%%%%%%%%%%%%%%%%%%%%%%%%%%%%%%%%%%%%%%%%%%%%
    properties ( Access = public )
        domain = [];    % Domain of the operator
        op = [];        % The operator
        lbc = [];       % Left boundary condition(s)
        lbcShow = [];   % Pretty print left boundary condition(s)
        rbc = [];       % Right boundary condition(s)
        rbcShow = [];   % Pretty print right boundary condition(s)
        bc = [];        % Other/internal/mixed boundary conditions
        bcShow = [];   % Pretty print other boundary condition(s)
        init = [];      % Initial guess of a solution
        numVars = [];   % Number of variables the CHEBOP operates on.
        vectorize = []; % Automatic vectorization?
    end
    
    %%%%%%%%%%%%%%%%%%%%%%%%%%%%%%%%%%%%%%%%%%%%%%%%%%%%%%%%%%%%%%%%%%%%%%%
    %% CLASS CONSTRUCTOR:
    %%%%%%%%%%%%%%%%%%%%%%%%%%%%%%%%%%%%%%%%%%%%%%%%%%%%%%%%%%%%%%%%%%%%%%%
    methods ( Access = public, Static = false )
        
        function N = chebop(op, dom, lbcIn, rbcIn, init)
            % CHEBOP constructor
            
            % Get current CHEBOPPREF settings
            p = cheboppref();
            
            % Should anonymous functions automatically be vectorized?
            N.vectorize = p.vectorize;
            
            if ( nargin == 0 )
                return
            end
            
            % No domain passed:
            if ( nargin < 2 )
                if ( ~isnumeric(op) )
                    % Get default domain from CHEBOPPREF():
                    dom = p.domain;
                else
                    % DOM was passed, but no OP.
                    dom = op;
                    op = [];
                end
            elseif ( nargin == 2 )
                if ( isnumeric(op) )
                    dom = [op, dom];
                    op = [];
                elseif ( length(dom) < 2 )
                    error('CHEBFUN:CHEBOP:setDomain:length', ...
                        'Domain input argument only contains one element.');
                end
            end
            
            % Assign operator and domain:
            N.op = op;
            
            % Ensure that the domain is a row vector, not a column vector:
            assert( (size(dom, 1) == 1) && ( size(dom, 2) > 1 ), ...
                'CHEBOP:CHEBOP:domain', ...
                ['The vector specifying the domain of a CHEBOP\n' ...
                'should be a row vector of length greater than 1.'])
            
            % Assign the domain:
            N.domain = dom;
            
            % Assign BCs and INIT if they were passed:
            if ( nargin == 3 )
                % CHEBOP(OP, DOM, BC):
                N.bc = lbcIn;
            elseif ( nargin == 4 )
                if ( isa(rbcIn, 'function_handle') || ischar(rbcIn) || ...
                        isnumeric(rbcIn) )
                    % CHEBOP(OP, DOM, LBC, RBC):
                    N.lbc = lbcIn;
                    N.rbc = rbcIn;
                else
                    % CHEBOP(OP, DOM, BC, INIT):
                    N.bc = lbcIn;
                    N.init = rbcIn;
                end
            elseif ( nargin >= 4 )
                % CHEBOP(OP, DOM, LBC, RBC, INIT):
                N.lbc = lbcIn;
                N.rbc = rbcIn;
                N.init = init;
            end
            
        end
    end
    
    %%%%%%%%%%%%%%%%%%%%%%%%%%%%%%%%%%%%%%%%%%%%%%%%%%%%%%%%%%%%%%%%%%%%%%%
    %% CLASS METHODS
    %%%%%%%%%%%%%%%%%%%%%%%%%%%%%%%%%%%%%%%%%%%%%%%%%%%%%%%%%%%%%%%%%%%%%%%
    methods ( Access = public, Static = false )
        
        % Alternate & syntax for BC's.
        N = and(N, BC)
        
        % Find selected eigenvalues and eigenfunctions of a linear CHEBOP.
        varargout = eigs(N, varargin)
        
        % Linearize a CHEBOP around a CHEBFUN u.
        [L, res, isLinear, u] = ...
            linearize(N, u, x, linCheckFlag, paramReshapeFlag);  
        
        %\   Chebop backslash.
        varargout = mldivide(N, rhs, pref, varargin)
        
        % The number of input arguments to a CHEBOP .OP field.
        nIn = nargin(N)
        
<<<<<<< HEAD
        % Determine discretization for a CHEBOP object with periodic
        % boundary conditions.
        pref = determineDiscretization(N, L, pref)
=======
        % Determine discretization for a CHEBOP object
        pref = determineDiscretization(N, L, isPrefGiven, pref)
>>>>>>> f125e522
        
    end
    
    %%%%%%%%%%%%%%%%%%%%%%%%%%%%%%%%%%%%%%%%%%%%%%%%%%%%%%%%%%%%%%%%%%%%%%%
    %% PRIVATE METHODS:
    %%%%%%%%%%%%%%%%%%%%%%%%%%%%%%%%%%%%%%%%%%%%%%%%%%%%%%%%%%%%%%%%%%%%%%%
    methods ( Access = private, Static = false )

        % Find damped Newton step.
        [u, dampingInfo] = dampingErrorBased(N, u, rhs, delta, L, ...
            disc, dampingInfo, pref)
        
        % Parse boundary conditions for CHEBOP object.
        result = parseBC(N, BC, type)
        
        % Solve a nonlinear problem posed with CHEBOP
        [u, info] = solvebvpNonlinear(N, rhs, L, u0, res, pref, displayInfo)
        
        % Clear periodic boundary conditions.
        [N, L] = clearPeriodicBCs(N, L)
        
    end
    
    %%%%%%%%%%%%%%%%%%%%%%%%%%%%%%%%%%%%%%%%%%%%%%%%%%%%%%%%%%%%%%%%%%%%%%%
    %% HIDDEN NON-STATIC METHODS IMPLEMENTED IN OTHER FILES:
    %%%%%%%%%%%%%%%%%%%%%%%%%%%%%%%%%%%%%%%%%%%%%%%%%%%%%%%%%%%%%%%%%%%%%%%
    methods ( Access = public, Static = false, Hidden = true )
        
        % Find selected eigenvalues and eigenfunctions of a linear CHEBOP.
        varargout = eig(varargin);
       
    end
    
    %%%%%%%%%%%%%%%%%%%%%%%%%%%%%%%%%%%%%%%%%%%%%%%%%%%%%%%%%%%%%%%%%%%%%%%
    %% HIDDEN STATIC METHODS IMPLEMENTED IN OTHER FILES:
    %%%%%%%%%%%%%%%%%%%%%%%%%%%%%%%%%%%%%%%%%%%%%%%%%%%%%%%%%%%%%%%%%%%%%%%
    methods ( Access = public, Static = true, Hidden = true )
        
        % Vectorize operators
        funOut = vectorizeOp(funIn)
    end
    
    %%%%%%%%%%%%%%%%%%%%%%%%%%%%%%%%%%%%%%%%%%%%%%%%%%%%%%%%%%%%%%%%%%%%%%%
    %% STATIC PRIVATE METHODS:       
    %%%%%%%%%%%%%%%%%%%%%%%%%%%%%%%%%%%%%%%%%%%%%%%%%%%%%%%%%%%%%%%%%%%%%%%
    methods ( Access = private, Static = true )
        
        % Controls information displayed for Newton iterations
        [displayFig, displayTimer] = displayInfo(mode, varargin);
        
        % Controls information displayed for solving IVPs
        displayIVPinfo(u, isIVP, varargin);
        
        % Display at the finish of Newton iteration.
        displayInfoFinal(u, delta, iterNo, errEstDE, errEstBC, displayFig, ...
            displayTimer, pref)
        
        % Display special information when N.INIT solves the BVP:
        displayInfoExactInitial(pref)
        
        % Display at the start of Newton iteration.
        [displayFig, displayTimer] = displayInfoInit(u,pref);
        
        % Display during Newton iteration.        
        [displayTimer, stopReq] = displayInfoIter(u, delta, iterNo, normdu, ...
            cFactor, errEst, lendu, lambda, lenu, displayFig, displayTimer, ...
            pref);
        
        % Display special information for linear problems.
        displayInfoLinear(u, normRes, pref)

        % Solve a linear problem posed with CHEBOP.
        [u, info] = solvebvpLinear(L, rhs, Ninit, displayInfo, pref)
        
    end
    
    %%%%%%%%%%%%%%%%%%%%%%%%%%%%%%%%%%%%%%%%%%%%%%%%%%%%%%%%%%%%%%%%%%%%%%%    
    %% METHODS IMPLEMENTED IN THIS FILE:
    %%%%%%%%%%%%%%%%%%%%%%%%%%%%%%%%%%%%%%%%%%%%%%%%%%%%%%%%%%%%%%%%%%%%%%%    
    methods
        
        function N = set.domain(N, val)
            %CHEBOP.SET.DOMAIN   Set domain of a CHEBOP.
            %   CHEBOP.SET.DOMAIN ensures that N.DOMAIN is a row vector as
            %   required by the CHEBOP and CHEBFUN classes.
            
            % Ensure that the domain is a row vector, not a column vector:
            assert( (size(val, 1) == 1) && ( size(val, 2) > 1 ), ...
                'CHEBOP:SET:domain', ...
                ['The vector specifying the domain of a CHEBOP\n' ...
                'should be a row vector of length greater than 1.'])
            
            % Assign the domain:
            N.domain = val(:)';            
        end
        
        function N = set.lbc(N, val)
            %CHEBOP.SET.LBC   Set left boundary condition of a CHEBOP.
            %   CHEBOP.SET.LBC offers more control of setting left boundary
            %   conditions than simply accessing the .lbc field, or using standard
            %   subsref.
            
            N.lbc = parseBC(N, val, 'lrbc'); 
            N.lbcShow = val;
            % Clear periodic boundary conditions if they were present
            if ( strcmp(N.bc, 'periodic') )
                N.bc = [];
            end
        end
        
        function N = set.rbc(N, val)
            %CHEBOP.SET.RBC   Set right boundary condition of a CHEBOP.
            %   CHEBOP.SET.RBC offers more control of setting right boundary
            %   conditions than simply accessing the .rbc field, or using standard
            %   subsref.
            
            N.rbc = parseBC(N, val, 'lrbc');
            N.rbcShow = val;
            
            % Clear periodic boundary conditions if they were present
            if ( strcmp(N.bc, 'periodic') )
                N.bc = [];
            end
        end
        
        function N = set.bc(N, val)
            %CHEBOP.SET.BC   Set constraints of a CHEBOP.
            %   CHEBOP.SET.BC offers more control of setting constraints than
            %   simply accessing the .bc field, or using standard subsref. In
            %   particular, note that setting SET.BC(N, VAL) where VAL is
            %   numeric will actually set N.BC = [] and N.LBC = N.RBC = VAL.
            %   SET.BC(N, STR) works similarly when STR is one of 'dirichlet',
            %   'neuman', or 'periodic'.
            
            % Do this in a separate method for clarity.
            if ( isstruct(val) )
                if ( isfield(val,'left') )
                    N.lbc = parseBC(N, val.left, 'lrbc'); %#ok<MCSUP>
                end
                if ( isfield(val, 'right') )
                    N.rbc = parseBC(N, val.right, 'lrbc'); %#ok<MCSUP>
                end
                if ( isfield(val, 'other') )
                    N.bc = parseBC(N, val.other, 'bc');
                    N.bcShow = val;
                end
                
            elseif ( strcmpi(val, 'periodic') )
                N.lbc = [];
                N.rbc = [];
                N.bc = 'periodic';
                N.bcShow = val;
                
                
            elseif ( ischar(val) || isstruct(val) || isnumeric(val) )
                % V4 style keywords and numeric settings are understood to
                % apply to both ends.
                N.bc = [];
                N.bcShow = [];
                if ( ~isempty(val) )
                    result = parseBC(N, val, 'bc');
                    N.lbc = result; %#ok<MCSUP>
                    N.lbcShow = val;
                    N.rbc = result; %#ok<MCSUP>
                    N.rbcShow = val;
                end
            else
                % A proper function was supplied.
                N.bc = parseBC(N, val, 'bc');
                N.bcShow = val;
            end
            
        end
        
        function N = set.op(N, val)
            %CHEBOP.SET.OP   Set the differential equation part of a CHEBOP.
            %   CHEBOP.SET.OP offers more control of setting the DE left
            %   boundary conditions than simply accessing the .op field, or
            %   using standard subsref.
            
            % We can always assign an empty operator
            if ( isempty(val) )
                N.op = val;
                
            % We're happy with function handles
            elseif ( isa(val, 'function_handle') )
                % If the function is not identical to its vectorized form, we
                % vectorize it (assuming that property is turned on):
                if ( N.vectorize && ~strcmp(func2str(val), vectorize(val)) )
                    val = N.vectorizeOp(val);
                end
                
                % Assign the operator
                N.op = val;
                
            elseif ( iscell(val) )
                error('CHEBFUN:CHEBOP:setOp:type', ...
                    ['Specifying differential equation as a cell of ', ...
                    'anonymous \nfunctions is no longer supported. Please '...
                    'use the syntax \n   N.op = @(x,u,v) [diff(u,2) + v; ' ...
                    '...]\ninstead of \n   N.op = {@(x,u,v) diff(u) + v; ' ...
                    '@{x,u,v) ...}']);
            else
                error('CHEBFUN:CHEBOP:setOp:type', ...
                    'Unknown type of argument for .op field of a chebop.');
            end
        end
        
        function N = set.init(N, val)
            %CHEBOP.SET.INIT   Set the initial guess for a nonlinear CHEBOP.
            %   CHEBOP.SET.INIT offers more control of setting the initial guess
            %   for the Newton solves used for nonlinear ODES than simply
            %   accessing the .init field, or using standard subsref. In
            %   particular, it checks that the guess is of an appropriate form
            %   (i.e., CHEBMATRIX rather than quasimatrix.). See CHEBOP
            %   documentation for further details.
            
            % Did we get a horizontally concatenated initial guess?
            if ( isa(val, 'chebfun') && size(val, 2) > 1 )
                val = chebmatrix(mat2cell(val).');
                warning('CHEBFUN:CHEBOP:setInit:vertcat', ...
                    ['Passing a horizontally concatenated initial guess is ' ...
                    'deprecated, and might not be supported in future ' ...
                    'versions of Chebfun. Please use vertical concatenation '...
                    'for initial guesses.'])
            end
            
            N.init = val;
            
        end   
        
        function out = isempty(N)
            %ISEMPTY   Test for empty CHEBOP.
            %   ISEMPTY(N) returns logical true if N is an empty CHEBOP, which
            %   is defined as a CHEBOP where the DOMAIN, OP, LBC, RBC, BC and
            %   INIT fields are empty.
            out = isempty(N.domain) && isempty(N.op) && isempty(N.lbc) && ...
                isempty(N.rbc) && isempty(N.bc) && isempty(N.init);
        end
        
    end    
end<|MERGE_RESOLUTION|>--- conflicted
+++ resolved
@@ -301,14 +301,8 @@
         % The number of input arguments to a CHEBOP .OP field.
         nIn = nargin(N)
         
-<<<<<<< HEAD
-        % Determine discretization for a CHEBOP object with periodic
-        % boundary conditions.
+        % Determine discretization for a CHEBOP object
         pref = determineDiscretization(N, L, pref)
-=======
-        % Determine discretization for a CHEBOP object
-        pref = determineDiscretization(N, L, isPrefGiven, pref)
->>>>>>> f125e522
         
     end
     
