function f = rdivide(f, g, varargin)
%./   Right array divide for a FUN.
%   F ./ C divides the FUN F by a double C. If F is an array-valued FUN with M
%   columns, then C must be either a scalar or a 1xM array.
%
%   Alternatively if C is a FUN with the same number of columns as F or F is a
%   scalar, then the resulting division is returned if C is found to have no
%   roots in its domain. The division is performed column-wise. Note that F and
%   C are assumed to have the same domain. The method gives no warning if their
%   domains don't agree, but the output of the method will be meaningless.
%
% See also MRDIVIDE, TIMES.

% Copyright 2013 by The University of Oxford and The Chebfun Developers.
% See http://www.chebfun.org/ for Chebfun information.

% FUN ./ [] = []:
if ( isempty(f) || isempty(g) )
    f = [];
    return
end

<<<<<<< HEAD
% Cast G to SINGFUN if G has vanishing values at the endpoints:
if ( ~isnumeric(g) && issmooth(g) )
    % Get the boundary values:
    endVals = [get(g, 'lval'); get(g, 'rval')];
    tol = 1e1*get(g, 'vscale').*get(g, 'epslevel');
    
    if any( any( endVals < repmat(tol, 2, 1) ) )
        
        [g.onefun, rootsLeft, rootsRight] = extractBoundaryRoots(g.onefun);
        h = singfun();
        h.smoothPart = g.onefun;
        h.exponents = [rootsLeft rootsRight];
        g.onefun = h;
        
    end
    
=======
% Cast ONEFUN of G to SINGFUN if G has vanishing values at the endpoints:
if ( ~isnumeric(g) )
    g = extractBoundaryRoots(g);
>>>>>>> f5b855f7
end

% Look at different cases:

if ( isa(g, 'double') )         % FUN ./ DOUBLE
    
    % Divide the ONEFUN:
    f.onefun = rdivide(f.onefun, g, varargin{:});
    
elseif ( isa(f, 'double')  )    % DOUBLE ./ FUN
    
    % If g has roots in [a, b], we're going to get an error. However, don't
    % worry about catching errors here; rather, just allow the error generated
    % by the ONEFUN method to be thrown.
    g.onefun = rdivide(f, g.onefun, varargin{:});
    
    % Assign g to be the output argument
    f = g;
    
else                            % FUN ./ FUN
    
    % Both f and g are FUN objects. Call RDIVIDE() on their onefuns. Similar to
    % above, don't worry about error catching.
    f.onefun = rdivide(f.onefun, g.onefun, varargin{:});
    
end

end<|MERGE_RESOLUTION|>--- conflicted
+++ resolved
@@ -20,28 +20,9 @@
     return
 end
 
-<<<<<<< HEAD
-% Cast G to SINGFUN if G has vanishing values at the endpoints:
-if ( ~isnumeric(g) && issmooth(g) )
-    % Get the boundary values:
-    endVals = [get(g, 'lval'); get(g, 'rval')];
-    tol = 1e1*get(g, 'vscale').*get(g, 'epslevel');
-    
-    if any( any( endVals < repmat(tol, 2, 1) ) )
-        
-        [g.onefun, rootsLeft, rootsRight] = extractBoundaryRoots(g.onefun);
-        h = singfun();
-        h.smoothPart = g.onefun;
-        h.exponents = [rootsLeft rootsRight];
-        g.onefun = h;
-        
-    end
-    
-=======
 % Cast ONEFUN of G to SINGFUN if G has vanishing values at the endpoints:
 if ( ~isnumeric(g) )
     g = extractBoundaryRoots(g);
->>>>>>> f5b855f7
 end
 
 % Look at different cases:
