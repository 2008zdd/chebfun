function f = cumsum(f, m, dim)
%CUMSUM   Indefinite integral of a TRIGTECH.
%   CUMSUM(F) is the indefinite integral of the TRIGTECH F, whose mean
%   is zero, with the constant of integration chosen so that F(-1) = 0.
%   If the mean of F is not zero then an error is thrown since the indefinite
%   integral would no longer be periodic.
%
%   CUMSUM(F, M) will compute the Mth definite integral with the constant of
%   integration chosen so that each intermediary integral evaluates to 0 at
%   -1.
%   Thus, CUMSUM(F, 2) is equivalent to CUMSUM(CUMSUM(F)).
%
%   CUMSUM(F, M, 2) will take the Mth cumulative sum over the columns F an
%   array-valued TRIGTECH.
%
% See also DIFF, SUM.

% Copyright 2014 by The University of Oxford and The Chebfun Developers.
% See http://www.chebfun.org/ for Chebfun information.

%%%%%%%%%%%%%%%%%%%%%%%%%%%%%%%%%%%%%%%%%%%%%%%%%%%%%%%%%%%%%%%%%%%%%%%%%%%
% If the TRIGTECH G of length n is represented as
%       \sum_{k=-(n-1)/2}^{(n-1)/2} c_k exp(i*pi*kx)
% its integral is represented with a TRIGTECH of length n given by
%       \sum_{k=-(n-1)/2}^{(n-1)/2} b_k exp(i*pi*kx)
% where b_0 is determined from the constant of integration as
%       b_0 = \sum_{k=-(n-1)/2}^{(n-1)/2} (-1)^k/(i*pi*k) c_k;
% with c_0 := 0. The other coefficients are given by
%       b_k = c_k/(i*pi*k). 
%
% If the TRIGTECH G of length n is represented as
%       \sum_{k=-n/2+1}^{n/2-1} c_k exp(i*pi*kx) + c(n/2)cos(n*pi/2x)
% then first set c(n) = 0.5*c(n) and define a = [0.5*c(n/2) c] so that we
% have the equivalent expansion:
%       \sum_{k=-n/2}^{n/2} a_k exp(i*pi*kx)
% The integral of this is represented with a TRIGTECH of length n+1 given by
%       \sum_{k=-n/2}^{n/2} b_k exp(i*pi*kx)
% where b_0 is determined from the constant of integration as
%       b_0 = \sum_{k=-n/2}^{n/2} (-1)^k/(i*pi*k) a_k;
% with a_0 := 0. The other coefficients are given by
%       b_k = a_k/(ik).
%%%%%%%%%%%%%%%%%%%%%%%%%%%%%%%%%%%%%%%%%%%%%%%%%%%%%%%%%%%%%%%%%%%%%%%%%%%

% Trivial case of an empty TRIGTECH:
if ( isempty(f) )
    return
end

if ( nargin < 2 || isempty(m) )
    % Order of integration not passed in. Assume 1 by default:
    m = 1; 
elseif ( m == 0 )
    % Nothing to do here!
    return
end    

% Sum with respect to the continuous variable by default:
if ( nargin < 3 )
    dim = 1;
end

if ( dim == 1 )
    % Take difference across 1st dimension:
    f = cumsumContinuousDim(f, m);
else
    % Take difference across 2nd dimension:
    f = cumsumFiniteDim(f, m);
end

end

function f = cumsumContinuousDim(f, m)
% CUMSUM over the continuous dimension.

    % Initialize storage:
    c = f.coeffs; % Obtain Fourier coefficients {c_k}
    numCoeffs = size(c,1);
    
    fIsEven = mod(numCoeffs,2) == 0;

    % Check that the mean of the TRIGtech is zero.  If it is not, then
    % throw an error.
<<<<<<< HEAD
    if any(abs(c((numCoeffs+1-fIsEven)/2,:)) > f.vscale.*f.epslevel)
        error('CHEBFUN:TRIGTECH:cumsum:meanNotZero', ...
            'Indefinite integrals are only possible for TRIGTECH objects with zero mean.');
=======
    if any(abs(c((numCoeffs+1+fIsEven)/2,:)) > f.vscale.*f.epslevel)
        error('CHEBFUN:TRIGTECH:cumsum:meanNotZero', ...
              'Indefinite integrals are only possible for TRIGTECH objects with zero mean.');
>>>>>>> 1a0b70a3
    end
    
    % Force the mean to be exactly zero.
    if fIsEven
        % Set coeff corresponding to the constant mode to zero:
        c(numCoeffs/2+1,:) = 0;
        % Expand the coefficients to be symmetric (see above discussion).
        c(1,:) = 0.5*c(1,:);
        c = [c; c(1,:)];
        highestDegree = numCoeffs/2;
    else
        c((numCoeffs+1)/2,:) = 0;
        highestDegree = (numCoeffs-1)/2;
    end
    
    % Loop for integration factor for each coefficient:
    sumIndicies = (-highestDegree:highestDegree).';
    integrationFactor = (-1i./sumIndicies/pi).^m;
    % Zero out the one corresponding to the constant term.
    integrationFactor(highestDegree+1) = 0;
    c = bsxfun(@times,c,integrationFactor);
    % If this is an odd order cumsum and there are an even number of
    % coefficients then zero out the cofficient corresponding to sin(N/2x)
    % term, since this will be zero on the Fourier grid.
    if mod(m,2) == 1 && fIsEven
        c(1,:) = 0;
        c(numCoeffs+1,:) = 0;
    end
    
    % Fix the constant term.    
    c(highestDegree+1,:) = -sum(bsxfun(@times,c,(-1).^sumIndicies));
    
    % If the original TRIGTECH had an even number of coefficients then
    % shrink the coefficent vector corresponding to its indefinite integral
    % back to its original size since it was increased by one above to make
    % the integration code slicker.
    if fIsEven 
        c = c(1:end-1,:);
    end
            
    % Recover values and attach to output:
    f.values = f.coeffs2vals(c);
    f.values(:,f.isReal) = real(f.values(:,f.isReal));
    
    f.coeffs = c;

    % Update vscale
    f.vscale = max(abs(f.values), [], 1);

    % Update epslevel:
    f.epslevel = updateEpslevel(f);
    
    % Simplify (as suggested in Chebfun ticket #128)
    f = simplify(f);
    
    % Ensure f(-1) = 0:
    lval = get(f, 'lval');
    f.coeffs(1,:) = f.coeffs(1,:) - lval;
    f.values = bsxfun(@minus, f.values, lval);
    
end

function f = cumsumFiniteDim(f, m)
% CUMSUM over the finite dimension.

    for k = 1:m
        f.values = cumsum(f.values, 2);
        f.coeffs = cumsum(f.coeffs, 2);
        newVscale = max(abs(f.values), [], 1);
        epslevelApprox = sum(f.epslevel.*f.vscale, 2)/sum(newVscale, 2); % TODO: Is this right?        
        f.epslevel = updateEpslevel(f, epslevelApprox);
        f.vscale = newVscale;
    end

end<|MERGE_RESOLUTION|>--- conflicted
+++ resolved
@@ -80,15 +80,9 @@
 
     % Check that the mean of the TRIGtech is zero.  If it is not, then
     % throw an error.
-<<<<<<< HEAD
-    if any(abs(c((numCoeffs+1-fIsEven)/2,:)) > f.vscale.*f.epslevel)
-        error('CHEBFUN:TRIGTECH:cumsum:meanNotZero', ...
-            'Indefinite integrals are only possible for TRIGTECH objects with zero mean.');
-=======
     if any(abs(c((numCoeffs+1+fIsEven)/2,:)) > f.vscale.*f.epslevel)
         error('CHEBFUN:TRIGTECH:cumsum:meanNotZero', ...
               'Indefinite integrals are only possible for TRIGTECH objects with zero mean.');
->>>>>>> 1a0b70a3
     end
     
     % Force the mean to be exactly zero.
