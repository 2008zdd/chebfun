--- conflicted
+++ resolved
@@ -81,11 +81,7 @@
         isl = sign(imag(get(f.smoothPart, 'lval')));
         isr = sign(imag(get(f.smoothPart, 'rval')));
         
-<<<<<<< HEAD
-        if ( ( rsl == rsr ) && ( isl == isr ) )
-=======
         if ( (rsl == rsr) && (isl == isr) )
->>>>>>> 8e7bb0a2
             out = Inf + 1i*Inf;
         else
             out = NaN;
