function g = smooth(f, sig)
%SMOOTH    Gaussian filtering on the sphere.
%   G = SMOOTH(F), applies a low-pass filter to F. This is based on 
%   Gaussian filtering.  
% 
%   G = SMOOTH(F, SIG), applies a low-pass filter to F with parameter SIG. 
%   This smoothes F on the length scale of SIG, where SIG is measured in
%   radians at the equator on the unit sphere. The default is SIG=pi/180,
%   which corresponds to filtering at spatial scale of 1 degree.
%   
%   The filter is equivalent to running the diffusion equation on the unit 
%   sphere to time t=0.5*SIG^2 with a diffusion of coefficent set to 1 and
%   the initial condition being F. 

% Copyright 2016 by The University of Oxford and The Chebfun Developers.
% See http://www.chebfun.org/ for Chebfun information.

if ( nargin < 2 ) 
    sig = pi/180; 
end
dt = 0.5*sig^2;

% Find the length of f.
[n, m] = length(f); 

% Smoothing consists of solving the heat equation on the sphere, which is
% equivalent to applying a low-pass Gaussian filter.  To discretize the
% equation we use backward Euler:
% u^{n+1} = u^{n} + dt*L*u^{n+1}.
% which results in a Helmholtz equation with "wave-number" K = i*sqrt(1/dt)
%            L*u^{n+1) + K*u^{n+1} = -1/dt*u^{n}
% We only do one step of backward Euler to smooth the solution, with 
% u^{0} = f.
<<<<<<< HEAD
g = spherefun.helmholtz(-1/dt*f, K, m, n);
=======

% Helmholtz parameter for the Heat equation.
K = sqrt(1/dt)*1i;

% Filter f.
g = spherefun.Helmholtz(-1/dt*f, K, m, n);
>>>>>>> e7463b5d

end <|MERGE_RESOLUTION|>--- conflicted
+++ resolved
@@ -31,15 +31,11 @@
 %            L*u^{n+1) + K*u^{n+1} = -1/dt*u^{n}
 % We only do one step of backward Euler to smooth the solution, with 
 % u^{0} = f.
-<<<<<<< HEAD
-g = spherefun.helmholtz(-1/dt*f, K, m, n);
-=======
 
 % Helmholtz parameter for the Heat equation.
 K = sqrt(1/dt)*1i;
 
 % Filter f.
-g = spherefun.Helmholtz(-1/dt*f, K, m, n);
->>>>>>> e7463b5d
+g = spherefun.helmholtz(-1/dt*f, K, m, n);
 
 end 