function f = diff(f, varargin)
%DIFF   Tangential derivative of a spherefun in Cartesian coordinates.
%   F = DIFF(F) computes the first tangential derivative of F with respect to x.
%   This is the projection of the surface gradient of f in the x-direction.
%
%   F = DIFF(F, DIM) computes the first tangential derivative of F. If DIM = 1,
%   the tangential derivative is taken in the x-direction. If DIM = 2, the
%   tangential derivative is taken in the y-direction and if DIM = 3, the
%   tangential derivative is taken in the z-direction.
%
%   F = DIFF(F, DIM, K) computes the Kth tangential derivatives of F in the
%   variable given by DIM.
%
% See also GRADIENT, LAPLACIAN.

% Copyright 2016 by The University of Oxford and The Chebfun Developers.
% See http://www.chebfun.org/ for Chebfun information.

% Check for empty:
if ( isempty(f) )
    return
end 

% Parse user inputs:
if ( nargin == 1 )
    dim = 1;
    K = 1;
elseif ( nargin == 2 )
    dim = varargin{1};
    K = 1;
else
    dim = varargin{1};
    K = varargin{2};
end

if ( dim ~= 1 && dim ~= 2 && dim ~= 3 )
    error('SPHEREFUN:DIFF:DIM', 'Unrecognized coordinate dimension.');
end

if ( abs(K - round(K)) > eps )
    error('SPHEREFUN:DIFF:DIFFORDER', 'Fractional derivatives not allowed.')
end
K = round(K);

<<<<<<< HEAD
=======
% Implement higher derivatives as repeated (iterated) differentiation:
for j = 1:K
    f = onediff(f, dim);
end

end

function f = onediff(f, dim)
%ONEDIFF   Compute one derivative of f for the given dimension.

% [TODO]: This code will not work for complex valued spherefuns, if we ever
% allow them.

% Simplify f to avoid any extra work.
f = simplify(f);

>>>>>>> 60a919ff
% We are going to work at the tech level to make things faster.
[C, ~, R] = cdr(f);

% Do everything with even length columns since then no special
% modifications are required for dividing the cosine/sine series expansion.
n = length(C) + mod(length(C), 2);

% The variable coefficients in the definitions of the derivatives means
% that the length of the columns and rows will increase by one wave number
% after taking the derivatives with respect to x and y. The z derivative
% only increases the columns wave number by 1. This means we need to pad the
% coefficients with one extra zero negative and positive coefficient before
% doing the computations.
<<<<<<< HEAD
% if dim ~= 3
%     m = length(R)+2;  % Pad rows
% else
%     m = length(R);
% end
% n = n + 2;  % Pad columns
m = length(R);

% Work at the tech level to make things faster.
ctechs = C.funs{1}.onefun;
rtechs = R.funs{1}.onefun;

% % Alias will do the padding of the coefficients.
% Ccfs = ctechs.alias(ctechs.coeffs,n);
% Rcfs = rtechs.alias(rtechs.coeffs,m);

Ccfs = ctechs.coeffs;
Rcfs = rtechs.coeffs;

idxPlus = f.idxPlus;
idxMinus = f.idxMinus;

% Implement higher derivatives as repeated (iterated) differentiation
for j=1:K
    % Alias will do the padding of the coefficients.
    n = n + 10;
    m = m + 10;
    Ccfs = ctechs.alias(Ccfs,n);
    Rcfs = rtechs.alias(Rcfs,m);
    [Ccfs,D,Rcfs,idxPlus,idxMinus] = onediff(Ccfs, D, Rcfs, idxPlus, idxMinus, dim);
end

% ctechs = real(trigtech({'',Ccfs}));
% f.cols.funs{1}.onefun = ctechs;
% rtechs = real(trigtech({'',Rcfs}));
% f.rows.funs{1}.onefun = rtechs;
ctechs = trigtech({'',Ccfs});
rtechs = trigtech({'',Rcfs});
if ~isreal(ctechs) && ~isreal(rtechs)
    ctechs = -imag(ctechs);
    rtechs = imag(rtechs);
=======
if ( dim ~= 3 )
    m = length(R) + 2;  % Pad rows
>>>>>>> 60a919ff
else
    ctechs = real(ctechs);
    rtechs = real(rtechs);
end
f.cols.funs{1}.onefun = ctechs;
f.rows.funs{1}.onefun = rtechs;

f.idxPlus = idxPlus;
f.idxMinus = idxMinus;
f.pivotValues = 1./diag(D);

% Weird feval behavior in chebfun requires this
f.cols.pointValues = feval(ctechs,[-1;1]);
f.rows.pointValues = feval(rtechs,[-1;1]); 

end
<<<<<<< HEAD

% Computes one derivative of f for the given dimension
function [C,D,R,idxPlus,idxMinus] = onediff(Ccfs, D, Rcfs, idxPlus, idxMinus, dim)
% TODO: This code will not work for complex valued spherefuns, if we ever
% allow them.
% realf = isreal(f);

% Simplify f to avoid any extra work
% f = simplify(f);

n = length(Ccfs);
m = length(Rcfs);
=======
n = n + 2; % Pad columns
>>>>>>> 60a919ff

% Matrices for multiplying by sin/cos in coefficient space.
Msinn = .5i*spdiags(ones(n,1)*[-1,1], [-1 1], n, n);
Msinm = .5i*spdiags(ones(m,1)*[-1,1], [-1 1], m, m);
Mcosn = .5*spdiags(ones(n,1)*[1,1], [-1 1], n, n);
Mcosm = .5*spdiags(ones(m,1)*[1,1], [-1 1], m, m);

<<<<<<< HEAD
% Differentiation matrix
DFn = trigspec.diffmat(n,1); 
DFm = trigspec.diffmat(m,1); 
=======
% Work at the tech level to make things faster.
ctechs = C.funs{1}.onefun;
rtechs = R.funs{1}.onefun;

% Alias will do the padding of the coefficients.
ctechs.coeffs = ctechs.alias(ctechs.coeffs, n);
rtechs.coeffs = rtechs.alias(rtechs.coeffs, m);
>>>>>>> 60a919ff

% Compute the derivatives
dCdth = DFn*Ccfs;
dRdlam = DFm*Rcfs;

% dx and dy involve two terms while dz is only one so we handle the cases
% separately:
if ( dim == 1 ) || ( dim == 2)
<<<<<<< HEAD
    if ( dim == 1 )            % x
        % Calculate -sin(lam)./sin(th) dfdlam
        C1 = Msinn \ Ccfs;
        R1 = -Msinm*dRdlam;

        % Calculate cos(lam)cos(th) dfdth
        C2 = Mcosn*dCdth;
        R2 = Mcosm*Rcfs;
    elseif ( dim == 2 )         % y
        % Calculate the C * D * R.' decomposition of cos(lam)./sin(th) dfdlam
        C1 = Msinn \ Ccfs;
        R1 = Mcosm*dRdlam;

        % Calculate the C * D * R.' decomposition of sin(lam)cos(th) dfdth
        C2 = Mcosn*dCdth;
        R2 = Msinm*Rcfs;
    end
    
    % Parity changes
    temp = idxPlus;
    idxPlus = idxMinus;
    idxMinus = temp;
    
    % idxPlus corresponds to the columns being even functions. We know that
    % the Fourier coefficients c_k, k=-floor(n/2):ceil(n/2)-1, of these 
    % columns then satisfy the property:
    %       c_{k} - c_{-k} = 0 and Im(c_k) = 0
    % Additionally, idxPlus corresponds to the rows only containing even
    % Fourier modes.  We will exploit these properties in compression plus
    % to make it faster and so that the results are guaranteed to also
    % satisfy these properties.
    
%     [Cp,dp,Rp] = compression_plus(C1(:,idxPlus), R1(:,idxPlus),...
%         C2(:,idxPlus), R2(:,idxPlus), D(idxPlus,idxPlus));
=======
    
    if ( dim == 1 ) % x
        % Calculate the C * D * R.' decomposition of -sin(lam)./sin(th) dfdlam:
        C_cfs = ctechs.coeffs;
        C1 = Msinn \ C_cfs;
        R1 = -Msinm*dRdlam.coeffs;

        % Calculate the C * D * R.' decomposition of cos(lam)cos(th) dfdth:
        C2 = Mcosn*dCdth.coeffs;
        R2 = Mcosm*rtechs.coeffs;
        
    elseif ( dim == 2 ) % y
        % Calculate the C * D * R.' decomposition of cos(lam)./sin(th) dfdlam:
        C_cfs = ctechs.coeffs;
        C1 = Msinn \ C_cfs;
        R1 = Mcosm*dRdlam.coeffs;

        % Calculate the C * D * R.' decomposition of sin(lam)cos(th) dfdth:
        C2 = Mcosn*dCdth.coeffs;
        R2 = Msinm*rtechs.coeffs;
        
    end
    
    % Put pieces back together:
    f1 = f; 
    c1techs = real(trigtech({'',C1}));
    f1.cols.funs{1}.onefun = c1techs;
    r1techs = real(trigtech({'',R1}));
    f1.rows.funs{1}.onefun = r1techs;
    
    % Parity changes:
    temp = f1.idxPlus;
    f1.idxPlus = f1.idxMinus;
    f1.idxMinus = temp;
>>>>>>> 60a919ff

    if ~isempty( idxPlus )
        evenStart = 1 + mod(floor(m/2),2);
        
        B1c = real([C1(1,idxPlus);C1(2:n/2+1,idxPlus)+C1(n:-1:n/2+1,idxPlus)]);
        E1r = R1(evenStart:2:m,idxPlus);

<<<<<<< HEAD
        B2c = real([C2(1,idxPlus);C2(2:n/2+1,idxPlus)+C2(n:-1:n/2+1,idxPlus)]);
        E2r = R2(evenStart:2:m,idxPlus);

        [Bc,dp,Er] = compression_plus(B1c, E1r, B2c, E2r, D(idxPlus,idxPlus));

        Cp = real(0.5*[Bc(1,:);Bc(2:n/2+1,:);flip(Bc(2:n/2,:))]);
        Rp = zeros(m,size(Er,2));
        Rp(evenStart:2:m,:) = Er;
    else
        Cp = []; dp = []; Rp = [];
    end        
        
%     [Cm,dm,Rm] = compression_plus(C1(:,idxMinus), R1(:,idxMinus),...
%         C2(:,idxMinus), R2(:,idxMinus), D(idxMinus,idxMinus));
    if ~isempty( idxMinus )
        oddStart = 2 - mod(floor(m/2),2);
        
        B1c = imag(C1(2:n/2+1,idxMinus)-C1(n:-1:n/2+1,idxMinus));
%         B1c = (C1(2:n/2+1,idxMinus)-C1(n:-1:n/2+1,idxMinus));
        E1r = R1(oddStart:2:m,idxMinus);
        E1r = E1r(1:floor(size(E1r,1)/2),:);

        B2c = imag(C2(2:n/2+1,idxMinus)-C2(n:-1:n/2+1,idxMinus));
%         B2c = (C2(2:n/2+1,idxMinus)-C2(n:-1:n/2+1,idxMinus));
        E2r = R2(oddStart:2:m,idxMinus);
        E2r = E2r(1:floor(size(E2r,1)/2),:);

        [Bc,dm,Er] = compression_plus(B1c, E1r, B2c, E2r, D(idxMinus,idxMinus));
        
        % Bc should be real, if it is not then this means that both column
        % and rows were multiplied by an imaginary number.  We need to undo
        % this.
        % TODO: What should the tolerance be?
        if norm(real(Bc),inf)/norm(imag(Bc),inf) < eps
            Bc = -1i*Bc;  % Minus because 1i*1i = 1.
            Er = 1i*Er;
        end

        Cm = (0.5*1i)*real([zeros(1,size(Er,2));Bc(1:n/2,:);-flip(Bc(1:n/2-1,:))]);
%         Cm = 0.5*([zeros(1,size(Er,2));Bc(1:n/2,:);-flip(Bc(1:n/2-1,:))]);
        Er = [Er;conj(flip(Er))];
        Rm = zeros(m,size(Er,2));
        Rm(oddStart:2:m,:) = Er;
    else
        Cm = []; dm = []; Rm = [];
    end

    C = [Cp Cm];
    R = [Rp Rm];
    
    idxPlus = 1:size(Cp,2);
    idxMinus = size(Cp,2)+1:size(Cp,2)+size(Cm,2);
    
    D = diag([dp;dm]);
    
    % Compression plus may not preserve the expansion properties we want.
    % So we sample each piece add them together and construct a spherefun.
    % TODO: Fix this so everything is done in coefficient space, like this
    % f = f1 + f2;        
    % When constructing from samples, m must be even.
%     m = m + mod(m,2);
%     f = spherefun(sample(f1,m,n/2+1)+sample(f2,m,n/2+1));    
else
    % Calculate sin(th) dfdth
    C = -Msinn*dCdth;
    R = Rcfs;
=======
    % Parity changes:
    temp = f2.idxPlus;
    f2.idxPlus = f2.idxMinus;
    f2.idxMinus = temp;

    % Compression plus may not preserve the expansion properties we want,
    % i.e. the odd/even parity properites. So we sample f1 and f2
    % separately and add their values together to construct a spherefun
    % from their samples.
    % [TODO]: Fix this so everything is done in coefficient space, 
    % using compression plus.  This will make the code more efficient.
    
    % When constructing from samples, m must be even.
    m = m + mod(m,2);
    f = spherefun(sample(f1,m,n/2+1) + sample(f2,m,n/2+1));    
    
else
    
    % Calculate the C * D * R.' decomposition of sin(th) dfdth:
    C1 = -Msinn*dCdth.coeffs;
    R1 = rtechs.coeffs;

    % Put pieces back together:
    c1techs = real(trigtech({'',C1}));
    f.cols.funs{1}.onefun = c1techs;
    r1techs = real(trigtech({'',R1}));
    f.rows.funs{1}.onefun = r1techs;    

    % Weird feval behavior in CHEBFUN requires this:
    f.cols.pointValues = feval(c1techs, [-1;1]);
    f.rows.pointValues = feval(r1techs, [-1;1]); 
    
>>>>>>> 60a919ff
end    

%  F = trigtech.coeffs2vals(trigtech.coeffs2vals(X).').';
%     F = trigtech.coeffs2vals(trigtech.coeffs2vals(SphereFourierFilter(X)).').';
%     f = spherefun(real(F([n/2+1:end 1],:)));
%     f = spherefun(F);    

end

function X = SphereFourierFilter( X ) 
% Fourier filter on the sphere: 

[m, n] = size( X ); 

% Go to VALUES-FOURIER space:
X = trigtech.coeffs2vals( X );

% Construct mask: 
mask = ( ones(m,1)*abs(-floor(n/2):floor(n/2)-1) < n/2*abs(sin(pi*trigpts(m)))*ones(1,n)+1 );
mask(1, [floor(n/2) floor(n/2)+2]) = 0;

% Apply filter: 
X = mask.*X; 

% Convert back to FOURIER-FOURIER: 
X = trigtech.vals2coeffs( X ); 

end

function [U,s,V] = compression_plus(Cf,Rf,Cg,Rg,D)

% Check for special cases
if isempty(Cf) && isempty(Cg)
    U = []; s = []; V = [];
    return
elseif isempty(Cf)
    U = Cg; s = diag(D); V = Rg;
    return
elseif isempty(Cg)
    U = Cf; s = diag(D); V = Rf;
    return
end

scl = D;
cols = [Cf Cg];
rows = [Rf Rg];

[Qcols, Rcols] = qr(cols,0);
[Qrows, Rrows] = qr(rows,0);

Z = zeros(length(scl));
D = [ scl, Z ; Z.', scl ];
[U, S, V] = svd(Rcols * D * Rrows.');
% If V is complex-valued, then conjugate: 
V = conj( V ); 
% Take diagonal from SIGMA:
s = diag(S);

% Compress the format if possible.
% [TODO]: What should EPS be in the tolerance check below?

% Remove singular values that fall below eps*vscale: 
idx = find( s > 10*eps, 1, 'last');

U = Qcols*U(:,1:idx);
V = Qrows*V(:,1:idx);
s = s(1:idx);

end

function f = projectOntoBMCI( f )
% PROJECTONTOBMCI  Projection onto BMC-I symmetry.
%
% g = projectOntoBMCI(f) is the orthogonal projection of f onto BMC-I 
% symmetry, i.e., a function that is
% 1. even in theta for every even wave number in lambda;
% 2. odd in theta for every odd wave number in lambda;
% Additionally, for all but k=0 wavenumber lambda the resulting projection
% enforces the spherefun is zero at the poles. 
%
% The projection is orthogonal, i.e., the correction matrix to fix up the
% structure has the smallest possible Frobenius norm.

% Even part
feven = f;
feven.cols = feven.cols(:,feven.idxPlus);
feven.rows = feven.rows(:,feven.idxPlus);
feven = projectOntoEvenBMCI( feven );

% Odd part
fodd = f;
fodd.cols = fodd.cols(:,fodd.idxMinus);
fodd.rows = fodd.rows(:,fodd.idxMinus);
fodd = projectOntoOddBMCI( fodd );

% Put pieces back together.
f.cols(:,f.idxPlus) = feven.cols;
f.rows(:,f.idxPlus) = feven.rows;

f.cols(:,f.idxMinus) = fodd.cols;
f.rows(:,f.idxMinus) = fodd.rows;

end

function f = projectOntoEvenBMCI( f )
% Project a spherefun to have even BMC-I symmetry, i.e., a spherefun that
% is pi-periodic in lambda and even in theta. The projection is orthogonal,
% i.e., the correction matrix to fix up the structure has the smallest
% possible Frobenius norm.

% Nothing to project
if isempty( f )
    return;
end

% Operate on the column coefficients first to project them onto even
% functions.
X = f.cols.funs{1}.onefun.coeffs;

% Get size: 
[m, n] = size(X); 

isevenM = false;
if mod(m,2) == 0
    X(1,:) = 0.5*X(1,:);
    X = [X;X(1,:)];
    m = m+1;
    isevenM = true;
end

% Goal is to enforce the expansion is even in theta

evenModes = 1:n;
if f.nonZeroPoles
    zeroMode = 1;
    % Need to handle the zero mode in lambda separately as the expansion
    % only has to be forced to be even in theta.

    % Let 
    % I = eye(m); A = I - fliplr(I); A = A(1:(m-1)/2,:);
    % then we want to compute to find C with smallest two-norm such that
    % A*(X + C) = 0
    % The solution is 
    % C = A'*((A*A')\(A*X))
    % However, because of the form of the matrix equation the solution can
    % be worked out to just be
    C = 0.5*(X(1:m,zeroMode)-X(m:-1:1,zeroMode));

    % Update coeff matrix: 
    X(:,zeroMode) = X(:,zeroMode) - C; 

    % The result of the code now needs to operate on the remaining even,
    % non-zero modes.
    evenModes = 2:n;
end

if ~isempty( evenModes )
    % Second do the even, non-zero modes in lambda

    % First enforce these are even as above.
    C = 0.5*(X(1:m,evenModes)-X(m:-1:1,evenModes));
    X(:,evenModes) = X(:,evenModes) - C;

    % Now enforce these are zero at the poles (evenness is preserved)
    % Letting 
    % A = [[ones(1,m); (-1).^waveNumbers];
    % We want to find the C with smallest two-norm such that 
    % A*(X + C) = 0
    % The solution is 
    % C = A'*((A*A')\(A*X))
    % However, we can again work out the solution in close form because of
    % the special structure of the matrix equations.
    X(1:2:m,evenModes) = bsxfun(@minus,...
        X(1:2:m,evenModes),(2/(m+1))*sum(X(1:2:m,evenModes),1));
    X(2:2:m,evenModes) = bsxfun(@minus,...
        X(2:2:m,evenModes),(2/(m-1))*sum(X(2:2:m,evenModes),1));    
end

% If m is even we need to remove the mode that was appended 
if ( isevenM )
    X(1,:) = (X(1,:)+X(end,:));
    X = X(1:m-1,:);
end

ctechs = real(trigtech({'',X}));
f.cols.funs{1}.onefun = ctechs;

% Now operate on the rows. The coefficients for the rows of an even BMCI
% function should only contain even wave numbers. The projection is to
% simply zero out the odd wave numbers.
X = f.rows.funs{1}.onefun.coeffs;
n = size(X,1); 
zeroMode = floor(n/2)+1;
oddModes = [fliplr(zeroMode-1:-2:1) zeroMode+1:2:n];
X(oddModes,:) = 0;
rtechs = real(trigtech({'',X}));
f.rows.funs{1}.onefun = rtechs;

% Weird feval behavior in chebfun requires this
f.cols.pointValues = feval(ctechs,[-1;1]);
f.rows.pointValues = feval(rtechs,[-1;1]); 

end

function [C, R] = projectOntoOddBMCI( C, R )
% Project a spherefun to have odd BMC-I symmetry, i.e., a spherefun that is
% pi-anti-periodic in lambda and even in theta. The projection is
% orthogonal, i.e., the correction matrix to fix up the structure has the
% smallest possible Frobenius norm.

% Nothing to project
if isempty( C ) || isempty( R )
    return;
end

% Operate on the column coefficients first to project them onto odd
% functions.
X = C;

% Get size: 
m = size(X,1);

isevenM = false;
if mod(m,2) == 0
    X(1,:) = 0.5*X(1,:);
    X = [X;X(1,:)];
    m = m+1;
    isevenM = true;
end

% I = eye(m); A = I + fliplr(I); 
% A = A(1:(m-1)/2+1,:); A((m-1)/2+1,(m-1)/2+1) = 1;
% 
% % Solution to underdetermined system A*(X + Y) = 0 with smallest Frobenius
% % norm: 
% C = A\(A*X);
% % Update coeff matrix: 
% X = X - C; 

% Update coeff matrix: 
X = X - 0.5*(X(1:m,:)+X(m:-1:1,:)); 

% If m is even we need to remove the mode that was appended 
if ( isevenM )
    X(1,:) = (X(1,:)+X(end,:));
    X = X(1:m-1,:);
end
C = X;

% Now operate on the rows. The coefficients for the rows of an odd BMCI
% function should only contain odd wave numbers. The projection is to
% simply zero out the even wave numbers.
X = R;
n = size(X,1); 
zeroMode = floor(n/2)+1;
evenModes = [fliplr(zeroMode-2:-2:1) zeroMode:2:n];
X(evenModes,:) = 0;

R = X;

end<|MERGE_RESOLUTION|>--- conflicted
+++ resolved
@@ -42,25 +42,6 @@
 end
 K = round(K);
 
-<<<<<<< HEAD
-=======
-% Implement higher derivatives as repeated (iterated) differentiation:
-for j = 1:K
-    f = onediff(f, dim);
-end
-
-end
-
-function f = onediff(f, dim)
-%ONEDIFF   Compute one derivative of f for the given dimension.
-
-% [TODO]: This code will not work for complex valued spherefuns, if we ever
-% allow them.
-
-% Simplify f to avoid any extra work.
-f = simplify(f);
-
->>>>>>> 60a919ff
 % We are going to work at the tech level to make things faster.
 [C, ~, R] = cdr(f);
 
@@ -74,7 +55,6 @@
 % only increases the columns wave number by 1. This means we need to pad the
 % coefficients with one extra zero negative and positive coefficient before
 % doing the computations.
-<<<<<<< HEAD
 % if dim ~= 3
 %     m = length(R)+2;  % Pad rows
 % else
@@ -116,10 +96,6 @@
 if ~isreal(ctechs) && ~isreal(rtechs)
     ctechs = -imag(ctechs);
     rtechs = imag(rtechs);
-=======
-if ( dim ~= 3 )
-    m = length(R) + 2;  % Pad rows
->>>>>>> 60a919ff
 else
     ctechs = real(ctechs);
     rtechs = real(rtechs);
@@ -136,7 +112,6 @@
 f.rows.pointValues = feval(rtechs,[-1;1]); 
 
 end
-<<<<<<< HEAD
 
 % Computes one derivative of f for the given dimension
 function [C,D,R,idxPlus,idxMinus] = onediff(Ccfs, D, Rcfs, idxPlus, idxMinus, dim)
@@ -149,9 +124,6 @@
 
 n = length(Ccfs);
 m = length(Rcfs);
-=======
-n = n + 2; % Pad columns
->>>>>>> 60a919ff
 
 % Matrices for multiplying by sin/cos in coefficient space.
 Msinn = .5i*spdiags(ones(n,1)*[-1,1], [-1 1], n, n);
@@ -159,19 +131,9 @@
 Mcosn = .5*spdiags(ones(n,1)*[1,1], [-1 1], n, n);
 Mcosm = .5*spdiags(ones(m,1)*[1,1], [-1 1], m, m);
 
-<<<<<<< HEAD
 % Differentiation matrix
 DFn = trigspec.diffmat(n,1); 
 DFm = trigspec.diffmat(m,1); 
-=======
-% Work at the tech level to make things faster.
-ctechs = C.funs{1}.onefun;
-rtechs = R.funs{1}.onefun;
-
-% Alias will do the padding of the coefficients.
-ctechs.coeffs = ctechs.alias(ctechs.coeffs, n);
-rtechs.coeffs = rtechs.alias(rtechs.coeffs, m);
->>>>>>> 60a919ff
 
 % Compute the derivatives
 dCdth = DFn*Ccfs;
@@ -180,7 +142,6 @@
 % dx and dy involve two terms while dz is only one so we handle the cases
 % separately:
 if ( dim == 1 ) || ( dim == 2)
-<<<<<<< HEAD
     if ( dim == 1 )            % x
         % Calculate -sin(lam)./sin(th) dfdlam
         C1 = Msinn \ Ccfs;
@@ -215,42 +176,6 @@
     
 %     [Cp,dp,Rp] = compression_plus(C1(:,idxPlus), R1(:,idxPlus),...
 %         C2(:,idxPlus), R2(:,idxPlus), D(idxPlus,idxPlus));
-=======
-    
-    if ( dim == 1 ) % x
-        % Calculate the C * D * R.' decomposition of -sin(lam)./sin(th) dfdlam:
-        C_cfs = ctechs.coeffs;
-        C1 = Msinn \ C_cfs;
-        R1 = -Msinm*dRdlam.coeffs;
-
-        % Calculate the C * D * R.' decomposition of cos(lam)cos(th) dfdth:
-        C2 = Mcosn*dCdth.coeffs;
-        R2 = Mcosm*rtechs.coeffs;
-        
-    elseif ( dim == 2 ) % y
-        % Calculate the C * D * R.' decomposition of cos(lam)./sin(th) dfdlam:
-        C_cfs = ctechs.coeffs;
-        C1 = Msinn \ C_cfs;
-        R1 = Mcosm*dRdlam.coeffs;
-
-        % Calculate the C * D * R.' decomposition of sin(lam)cos(th) dfdth:
-        C2 = Mcosn*dCdth.coeffs;
-        R2 = Msinm*rtechs.coeffs;
-        
-    end
-    
-    % Put pieces back together:
-    f1 = f; 
-    c1techs = real(trigtech({'',C1}));
-    f1.cols.funs{1}.onefun = c1techs;
-    r1techs = real(trigtech({'',R1}));
-    f1.rows.funs{1}.onefun = r1techs;
-    
-    % Parity changes:
-    temp = f1.idxPlus;
-    f1.idxPlus = f1.idxMinus;
-    f1.idxMinus = temp;
->>>>>>> 60a919ff
 
     if ~isempty( idxPlus )
         evenStart = 1 + mod(floor(m/2),2);
@@ -258,7 +183,6 @@
         B1c = real([C1(1,idxPlus);C1(2:n/2+1,idxPlus)+C1(n:-1:n/2+1,idxPlus)]);
         E1r = R1(evenStart:2:m,idxPlus);
 
-<<<<<<< HEAD
         B2c = real([C2(1,idxPlus);C2(2:n/2+1,idxPlus)+C2(n:-1:n/2+1,idxPlus)]);
         E2r = R2(evenStart:2:m,idxPlus);
 
@@ -325,40 +249,6 @@
     % Calculate sin(th) dfdth
     C = -Msinn*dCdth;
     R = Rcfs;
-=======
-    % Parity changes:
-    temp = f2.idxPlus;
-    f2.idxPlus = f2.idxMinus;
-    f2.idxMinus = temp;
-
-    % Compression plus may not preserve the expansion properties we want,
-    % i.e. the odd/even parity properites. So we sample f1 and f2
-    % separately and add their values together to construct a spherefun
-    % from their samples.
-    % [TODO]: Fix this so everything is done in coefficient space, 
-    % using compression plus.  This will make the code more efficient.
-    
-    % When constructing from samples, m must be even.
-    m = m + mod(m,2);
-    f = spherefun(sample(f1,m,n/2+1) + sample(f2,m,n/2+1));    
-    
-else
-    
-    % Calculate the C * D * R.' decomposition of sin(th) dfdth:
-    C1 = -Msinn*dCdth.coeffs;
-    R1 = rtechs.coeffs;
-
-    % Put pieces back together:
-    c1techs = real(trigtech({'',C1}));
-    f.cols.funs{1}.onefun = c1techs;
-    r1techs = real(trigtech({'',R1}));
-    f.rows.funs{1}.onefun = r1techs;    
-
-    % Weird feval behavior in CHEBFUN requires this:
-    f.cols.pointValues = feval(c1techs, [-1;1]);
-    f.rows.pointValues = feval(r1techs, [-1;1]); 
-    
->>>>>>> 60a919ff
 end    
 
 %  F = trigtech.coeffs2vals(trigtech.coeffs2vals(X).').';
