classdef (InferiorClasses = {?chebfun, ?operatorBlock, ?functionalBlock}) chebmatrix
%CHEBMATRIX   Compound matrix for operators, CHEBFUNs, and scalars.
%   A CHEBMATRIX contains blocks that are linear operators, functionals,
%   CHEBFUNs, or scalars. They are used to tie together multiple functions, or
%   functions and scalars, as unknowns in a system, and to express linear
%   operators on those objects.
%
%   Normally the CHEBMATRIX constructor is not called directly. Instead, one
%   uses the usual [ ] or concatenation commands familiar for matrices. Block
%   sizes must be compatible, where function dimensions have size Inf. All
%   functions and operators in a CHEBMATRIX must share compatible domains; i.e.,
%   they should all have the same endpoints. The resulting CHEBMATRIX domain
%   includes all the breakpoints of the constituent blocks.
% 
%   CHEBMATRIX object obey the expected arithmetic operations, such as + and *,
%   if the sizes are appropriate.
%
%   If a CHEBMATRIX contains only CHEBFUNs and doubles, then the CHEBFUN/PLOT
%   method converts it to an array-valued chebfun so that plotting. Some methods
%   can be applied directly to the blocks of A and return a CHEBMATRIX. See the
%   documentation of CHEBMATRIX/CELLFUN().
%
%   Examples:
%     d = [-2, 2];                  % function domain
%     I = operatorBlock.eye(d);     % identity operator
%     D = operatorBlock.diff(d);    % differentiation operator
%     x = chebfun(@(x) x, d);       % the variable x on d
%     M = operatorBlock.mult(x.^2); % multiplication operator
%     S = functionalBlock.sum(d);   % integration functional 
%     E = functionalBlock.eval(d);  % evaluation functional generator
% 
%     u = [ exp(x); pi; sin(x) ];   %  function; scalar; function
%     A = [ I+D, abs(x), M;
%           S, 0, E(2);  
%           D, x.^2, I ];
%
%     dA = A.domain                 % includes breakpoint at zero
%     sz = size(A)                  % 3 by 3 block array
%     [Am, An] = blockSizes(A)      % sizes of the blocks
%
%     spy(A)                % show the block structures
%     matrix(A, [4 4])      % discretize with 4 points in each subdomain
%     matrix(A*u, [4 4]) 
%
%     A21 = A(2, 1);    % get just the (2,1) block
%     A21.domain        % no breakpoint
%     matrix(A21,6)     % Clenshaw-Curtis weights
%
% See also CHEBOPPREF, LINOP, CHEBMATRIX.MATRIX, CHEBMATRIX.SPY.
    
% Copyright 2014 by The University of Oxford and The Chebfun Developers.
% See http://www.chebfun.org/ for Chebfun information.

%%%%%%%%%%%%%%%%%%%%%%%%%%%%%%%%%%%%%%%%%%%%%%%%%%%%%%%%%%%%%%%%%%%%%%%%%%%%%%%%
% Developer notes
%
% CHEBMATRIX is the class that enables concatenating various classes of objects
% of Chebfun into a single object. It has four fields:
%   * blocks:    A Matlab cell used to store the components.
%   * domain:    The domain of the componenents, including the union of all
%                breakpoints.
%   * diffOrder: A dependent property. diffOrder is matrix valued, with values
%                corresponding to the diffOrders of each components, so that
%                each order of differentiation gives +1, and each order of
%                anti-derivative gives -1.
%%%%%%%%%%%%%%%%%%%%%%%%%%%%%%%%%%%%%%%%%%%%%%%%%%%%%%%%%%%%%%%%%%%%%%%%%%%%%%%%

    properties
        % A cell used to store the components of a CHEBMATRIX internally.
        blocks = {}   % ( Cell Array )
        % Domain of the CHEBMATRIX.
        domain = []   % ( Kx1 double )
    end
    
    properties ( Dependent )
        % DIFFORDER is a dependent property.
        diffOrder
    end
    
%% %%%%%%%%%%%%%%%%%%%%%%%%%%%%%% CONSTRUCTOR % %%%%%%%%%%%%%%%%%%%%%%%%%%%%%%%%
    
    methods
        
        % Constructor.
        function A = chebmatrix(data, dom)
            if ( isempty(data) )
                % Return an empty CHEBMATRIX:
                return
                
            elseif ( iscell(data) )
                % E.g., CHEBMATRIX({A, f ; g.' m});
                A.blocks = data;
                A.domain = A.mergeDomains(data{:});
                
            elseif ( isa(data, 'chebmatrix') )
                % Simply return the same CHEBMATRIX:
                A.blocks = data.blocks;
                A.domain = data.domain;
                % NOTE: We can't set A = data because this breaks subclass
                % overloads of the constructor.
                
            else
                % E.g., CHEBMATRIX(f), CHEBMATRIX(a), or CHEBMATRIX(L).
                A.blocks = {data};
                try 
                    A.domain = data.domain;
                catch
                    % Forgive the fact that data doesn't have a domain.
                end
                
            end

            if ( nargin > 1 )
                A.domain = A.mergeDomains(A, dom);
            end
            
        end
        
    end
    
%% %%%%%%%%%%%%%%%%%%%%% METHODS IMPLEMENTED IN THIS FILE %%%%%%%%%%%%%%%%%%%%%%

    methods
            
        function A = set.domain(A, d)
        %SET.DOMAIN   Insert breakpoints in the domain of the CHEBMATRIX.
        %   We don't allow removing breakpoints, or changing endpoints.
            A.domain = A.mergeDomains(d, A.domain);
        end
        
        function d = get.diffOrder(L)
        %GET.DIFFORDER    Differential order of each CHEBMATRIX block. 
        %   Also accessible via property: get(A, 'diffOrder');
            d = getDiffOrder(L);
        end
               
        function d = getDiffOrder(A)
        %GETDIFFORDER    Differential order of each CHEBMATRIX block. 
        %   Also accessible via property: A.diffOrder;
            d = zeros(size(A));
            % Loop through all elements.
            for j = 1:numel(A.blocks);
                if ( isa(A.blocks{j}, 'operatorBlock') )
                    d(j) = A.blocks{j}.diffOrder;
                end
            end
        end
        
        function e = end(A, k, n)
        %END   Last index of a CHEBMATRIX.
        %   END(A, K, N) is called for indexing expressions involving a
        %   CHEBMATRIX A when end is part of the K-th index out of N indices.
        %   For example, the expression A(end-1,:) calls A's end method with
        %   END(A, 1, 2). Note that N must be less than or equal to two.
<<<<<<< HEAD

=======
>>>>>>> 7bc3721f
            if ( n > 2 )
                error('CHEBFUN:end:ngt2', ...
                    'Index exceeds CHEBMATRIX dimensions.');
            end
<<<<<<< HEAD
            
=======
>>>>>>> 7bc3721f
            s = size(A.blocks);
            if ( n == 1 )
                e = prod(s);
            else
                e = s(k);
            end
<<<<<<< HEAD
            
        end
        
        function out = isFunVariable(A, k)
        %ISFUNVARIABLE  Which variables of the CHEBMATRIX are functions?
        %
        %   A chebmatrix can operate on other chebmatrices. Operator and
=======
        end
        
        function out = isFunVariable(A, k)
        %ISFUNVARIABLE   Which variables of the CHEBMATRIX are functions?
        %   A CHEBMATRIX can operate on other chebmatrices. Operator and
>>>>>>> 7bc3721f
        %   function blocks are applied to function components, whereas
        %   functions and scalar blocks multiply scalar components. The output
        %   of this function is a logical vector that is 1 for those columns of
        %   the chebmatrix which expect to operate on function components, and 0
        %   for those that expect to multiply scalars.
            [rowSize, colSize] = blockSizes(A);
            out = isinf(colSize(1, :));
            if ( nargin > 1 )
                out = out(k);
            end
        end
        
        function A = ctranspose(A)
        %CTRANSPOSE   Transpose a CHEBMATRIX.
        %   CTRANSPOSE(A) transposes A.BLOCKS and each of the entries in
        %   A.BLOCKS. Note the block entries are transposed, not conjugate
<<<<<<< HEAD
        %   tranposed.
        
=======
        %   tranposed (which is consistent with the built in CELL class).
>>>>>>> 7bc3721f
            for k = 1:numel(A.blocks)
                % TODO: TRANSPOSE() or CTRANSPOSE()?
                A.blocks{k} = transpose(A.blocks{k});
            end
            A.blocks = transpose(A.blocks);
<<<<<<< HEAD
            
=======
>>>>>>> 7bc3721f
        end
        
        function A = transpose(A)
        %TRANSPOSE   Transpose a CHEBMATRIX.
        %   TRANSPOSE(A) transposes A.BLOCKS, but _not_ its entries.
<<<<<<< HEAD
        
            A.blocks = ctranspose(A.blocks);
            
        end
=======
            A.blocks = ctranspose(A.blocks);
        end
    end
    
%% %%%%%%%%%%%%%%%%%%%%%%%%%%%%% CELLFUN METHODS %%%%%%%%%%%%%%%%%%%%%%%%%%%%%%%
    
    methods 
        
        function A = cellfun(A, op)
        %CELLFUN   Apply an operation to each block of a CHEBMATRIX.
        %   CELLFUN(A, OP) applies the operator OP to each of the blocks of
        %   A. If OP is not defined for one of the block entry types, then an
        %   error is thrown.
        %
        %   The following methods are supported:
        %       ABS(), ACOS(), ACOSD(), ACOSH(), ACOT(), ACOTD(), ACOTH(),
        %       ACSC(), ACSD(), ACSH(), ASEC(), ASECD(), ASECH(), ASIN(),
        %       ASIND(), ASINH(), ATAN(), ATAND(), ATANH(), COS(), COSD(),
        %       COSH(), COT(), COTD(), COTH(), CSC(), CSCD(), CSCH(), DIFF(),
        %       ERF(), ERFC(), ERFCINV(), ERFCX(), ERFINV(), EXP(), EXPM1(),
        %       FIX(), FLOOR(), HEAVISIDE(), IMAG(), LOG(), LOG10(), LOG1P(),
        %       LOG2(), REAL(), REALLOG(), SEC(), SECD(), SECH(), SIGN(), SIN(),
        %       SINC(), SIND(), SINH(), SQRT(), SUM(), TAN(), TAND(), TANH(),
        %       UMINUS(), UPLUS().
        
            A.blocks = cellfun(op, A.blocks, 'UniformOutput', false);
            
        end
                
        function A = abs(A)
            A = cellfun(A, @abs);
        end
        function A = acos(A)
            A = cellfun(A, @acos);
        end
        function A = acosd(A)
            A = cellfun(A, @acosd);
        end
        function A = acosh(A)
            A = cellfun(A, @acosh);
        end
        function A = acot(A)
            A = cellfun(A, @acot);
        end
        function A = acotd(A)
            A = cellfun(A, @acotd);
        end
        function A = acoth(A)
            A = cellfun(A, @acoth);
        end 
        function A = acsc(A)
            A = cellfun(A, @acsc);
        end
        function A = acscd(A)
            A = cellfun(A, @acscd);
        end
        function A = acsch(A)
            A = cellfun(A, @acsch);
        end
        function A = asec(A)
            A = cellfun(A, @asec);
        end
        function A = asecd(A)
            A = cellfun(A, @asecd);
        end
        function A = asech(A)
            A = cellfun(A, @asech);
        end
        function A = asin(A)
            A = cellfun(A, @asin);
        end
        function A = asind(A)
            A = cellfun(A, @asind);
        end
        function A = asinh(A)
            A = cellfun(A, @asinh);
        end
        function A = atan(A)
            A = cellfun(A, @atan);
        end
        function A = atand(A)
            A = cellfun(A, @atand);
        end
        function A = atanh(A)
            A = cellfun(A, @atanh);
        end    
        function A = cos(A)
            A = cellfun(A, @cos);
        end    
        function A = cosd(A)
            A = cellfun(A, @cosd);
        end
        function A = cosh(A)
            A = cellfun(A, @cosh);
        end  
        function A = cot(A)
            A = cellfun(A, @cot);
        end    
        function A = cotd(A)
            A = cellfun(A, @cotd);
        end
        function A = coth(A)
            A = cellfun(A, @coth);
        end  
        function A = csc(A)
            A = cellfun(A, @csc);
        end    
        function A = cscd(A)
            A = cellfun(A, @cscd);
        end
        function A = csch(A)
            A = cellfun(A, @csch);
        end        
        function A = diff(A, varargin)
            A = cellfun(A, @(A) diff(A, varargin{:}));
        end  
        function A = erf(A)
            A = cellfun(A, @erf);
        end    
        function A = erfc(A)
            A = cellfun(A, @erfc);
        end
        function A = erfcinv(A)
            A = cellfun(A, @erfcinv);
        end 
        function A = erfcx(A)
            A = cellfun(A, @erfcx);
        end
        function A = erfinv(A)
            A = cellfun(A, @erfinv);
        end 
        function A = exp(A)
            A = cellfun(A, @exp);
        end
        function A = expm1(A)
            A = cellfun(A, @expm1);
        end 
        function A = fix(A)
            A = cellfun(A, @fix);
        end    
        function A = floor(A)
            A = cellfun(A, @floor);
        end         
        function A = heaviside(A)
            A = cellfun(A, @heaviside);
        end  
        function A = imag(A)
            A = cellfun(A, @imag);
        end
        function A = log(A)
            A = cellfun(A, @log);
        end         
        function A = log10(A)
            A = cellfun(A, @log10);
        end     
        function A = log1p(A)
            A = cellfun(A, @log1p);
        end     
        function A = log2(A)
            A = cellfun(A, @log2);
        end      
        function A = real(A)
            A = cellfun(A, @real);
        end
        function A = reallog(A)
            A = cellfun(A, @reallog);
        end        
        function A = round(A)
            A = cellfun(A, @round);
        end
        function A = sec(A)
            A = cellfun(A, @sec);
        end
        function A = secd(A)
            A = cellfun(A, @secd);
        end
        function A = sech(A)
            A = cellfun(A, @sech);
        end
        function A = sign(A)
            A = cellfun(A, @sign);
        end   
        function A = sin(A)
            A = cellfun(A, @sin);
        end
        function A = sinc(A)
            A = cellfun(A, @sinc);
        end
        function A = sind(A)
            A = cellfun(A, @sind);
        end
        function A = sinh(A)
            A = cellfun(A, @sinh);
        end
        function A = sqrt(A)
            A = cellfun(A, @sqrt);
        end        
        function A = sum(A)
            A = cellfun(A, @sum);
        end        
        function A = tan(A)
            A = cellfun(A, @tan);
        end
        function A = tand(A)
            A = cellfun(A, @tand);
        end
        function A = tanh(A)
            A = cellfun(A, @tanh);
        end
        function A = uminus(A)
            A = cellfun(A, @uminus);
        end       
        function A = uplus(A)
        end
>>>>>>> 7bc3721f
        
    end
    
%% %%%%%%%%%%%%%%%%%%%%%%%%%%%%% STATIC METHODS  %%%%%%%%%%%%%%%%%%%%%%%%%%%%%%%  
    
    methods ( Static = true, Access = protected )
        
        % Merges domains (union of breakpoints, while checking endpoints).
        d = mergeDomains(varargin)
        
    end
    
end<|MERGE_RESOLUTION|>--- conflicted
+++ resolved
@@ -152,39 +152,21 @@
         %   CHEBMATRIX A when end is part of the K-th index out of N indices.
         %   For example, the expression A(end-1,:) calls A's end method with
         %   END(A, 1, 2). Note that N must be less than or equal to two.
-<<<<<<< HEAD
-
-=======
->>>>>>> 7bc3721f
             if ( n > 2 )
                 error('CHEBFUN:end:ngt2', ...
                     'Index exceeds CHEBMATRIX dimensions.');
             end
-<<<<<<< HEAD
-            
-=======
->>>>>>> 7bc3721f
             s = size(A.blocks);
             if ( n == 1 )
                 e = prod(s);
             else
                 e = s(k);
             end
-<<<<<<< HEAD
-            
-        end
-        
-        function out = isFunVariable(A, k)
-        %ISFUNVARIABLE  Which variables of the CHEBMATRIX are functions?
-        %
-        %   A chebmatrix can operate on other chebmatrices. Operator and
-=======
         end
         
         function out = isFunVariable(A, k)
         %ISFUNVARIABLE   Which variables of the CHEBMATRIX are functions?
         %   A CHEBMATRIX can operate on other chebmatrices. Operator and
->>>>>>> 7bc3721f
         %   function blocks are applied to function components, whereas
         %   functions and scalar blocks multiply scalar components. The output
         %   of this function is a logical vector that is 1 for those columns of
@@ -201,32 +183,17 @@
         %CTRANSPOSE   Transpose a CHEBMATRIX.
         %   CTRANSPOSE(A) transposes A.BLOCKS and each of the entries in
         %   A.BLOCKS. Note the block entries are transposed, not conjugate
-<<<<<<< HEAD
-        %   tranposed.
-        
-=======
         %   tranposed (which is consistent with the built in CELL class).
->>>>>>> 7bc3721f
             for k = 1:numel(A.blocks)
                 % TODO: TRANSPOSE() or CTRANSPOSE()?
                 A.blocks{k} = transpose(A.blocks{k});
             end
             A.blocks = transpose(A.blocks);
-<<<<<<< HEAD
-            
-=======
->>>>>>> 7bc3721f
         end
         
         function A = transpose(A)
         %TRANSPOSE   Transpose a CHEBMATRIX.
         %   TRANSPOSE(A) transposes A.BLOCKS, but _not_ its entries.
-<<<<<<< HEAD
-        
-            A.blocks = ctranspose(A.blocks);
-            
-        end
-=======
             A.blocks = ctranspose(A.blocks);
         end
     end
@@ -441,7 +408,6 @@
         end       
         function A = uplus(A)
         end
->>>>>>> 7bc3721f
         
     end
     
