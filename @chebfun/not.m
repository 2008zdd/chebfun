--- conflicted
+++ resolved
@@ -20,13 +20,8 @@
     f.funs{k} = not(f.funs{k});
 end
 
-<<<<<<< HEAD
 % pointValues:
 tol = vscale(f)*epslevel(f);
 f.pointValues = abs(f.pointValues) < tol;
-=======
-% Impulses:
-f.impulses = abs(f.impulses(:,:,1)) < tol;
->>>>>>> 2e8b5123
 
 end