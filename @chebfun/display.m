--- conflicted
+++ resolved
@@ -2,120 +2,6 @@
 
 % TODO: Document this file.
 
-<<<<<<< HEAD
-% If the 'format loose' setting is enabled, we print additional linebreaks:
-loose = strcmp(get(0, 'FormatSpacing'), 'loose');
-
-% Print the variable name if possible:
-if ( loose )
-    fprintf('\n%s = \n\n', inputname(1))
-else
-    fprintf('%s = \n', inputname(1))
-end
-
-% Trivial case: (empty chebfun)
-if ( isempty(f) )
-    fprintf('   empty chebfun\n')
-    return
-end
-
-% Transpose information:
-if ( f.isTransposed )
-    columnString = '   chebfun row';
-else
-    columnString = '   chebfun column';
-end
-
-% Number of pieces (i.e., funs) information:
-numFuns = numel(f.funs);
-if ( numFuns > 1 )
-    disp([columnString, ' (' int2str(numFuns) ' smooth pieces)'])
-else
-    disp([columnString, ' (1 smooth piece)'])
-end
-
-% Loop through each of the funs to display the following information:
-fprintf('       interval       length   endpoint values\n')
-len = zeros(numFuns,1);
-for j = 1:numFuns
-    len(j) = length(f.funs{j});
-
-    if ( min(size(f)) > 1 )
-        % For array-valued funs, we don't display the values.
-
-        % Print information to screen:
-        fprintf('[%8.2g,%8.2g]   %6i    array-valued (%d pieces)\n', ...
-            f.domain(j), f.domain(j+1), len(j), size(f.funs{j}, 2));
-
-    elseif ( ~isreal(f.funs{j}) )
-        % For complex-valued funs, we don't display the values.
-
-        % Print information to screen:
-        fprintf('[%8.2g,%8.2g]   %6i    complex values\n', ...
-            f.domain(j), f.domain(j+1), len(j));
-
-    else
-
-        % Grab values at endpoints:
-        endvals = [get(f.funs{j}, 'lval'), get(f.funs{j}, 'rval')];
-
-        % Tweak the endpoint values: (This prevents -0 and +0)
-        if ( ~any(isnan(endvals)) )
-            endvals(~logical(abs(endvals))) = 0;
-        end
-
-        % Cheat zeros:
-        zeroTol = 100*max(get(f.funs{j}, 'vscale')*get(f.funs{j}, 'epslevel'));
-        % Cheat zeros on unbounded domains:
-%         endvals(abs(endvals) < zeroTol & isinf(f.domain(j:j+1))) = 0;
-        % Cheat zeros on bounded domains!:
-        endvals(abs(endvals) < zeroTol) = 0;
-        
-        % Print information to screen:        
-        fprintf('[%8.2g,%8.2g]   %6i  %8.2g %8.2g\n', ...
-            f.domain(j), f.domain(j+1), len(j), endvals);                
-    end
-    
-end
-
-%%%%%%%%%%%%%%%%%%%%%%%%%%%%%%%%%%%%%%%%%%%%%%%%%%%%%%%%%%%%%%%
-% Dispaly for delta functions:
-%%%%%%%%%%%%%%%%%%%%%%%%%%%%%%%%%%%%%%%%%%%%%%%%%%%%%%%%%%%%%%%
-[deltaMag, deltaLoc] = getDeltaFunctions(f);
-if ( ~isempty(deltaMag) )    
-    fprintf('Delta functions:\n')    
-    m = size(deltaMag, 1);
-    n = size(deltaMag, 2);
-    for i = 1: m
-        for j = 1:n            
-            fprintf('%8.2g', deltaMag(i, j));
-        end
-        fprintf('\n');
-    end
-    fprintf( 'Locations:\n');
-    fprintf('%8.2g', deltaLoc);
-    fprintf('\n');
-end
-%%%%%%%%%%%%%%%%%%%%%%%%%%%%%%%%%%%%%%%%%%%%%%%%%%%%%%%%%%%%%%%%%%%%%%
-
-% Display epslevel:
-fprintf('Epslevel = %i.', epslevel(f))
-fprintf('  Vscale = %i.', vscale(f))
-
-% Display total length for piecewise chebfuns:
-if ( numFuns > 1 )
-    fprintf('  Total length = %i.', sum(len))
-end
-
-% Final line break:
-if ( loose )
-    fprintf('\n\n')
-else
-    fprintf('\n')
-end
-=======
 s = disp(f, inputname(1));
 disp(s)
->>>>>>> 7712d8ee
-
 end