function f = cumsum(f, m, dim)
%CUMSUM   Indefinite integral of a CHEBFUN.
%   G = CUMSUM(F) is the indefinite integral of the column CHEBFUN F. G will
<<<<<<< HEAD
%   typically be normalised so that G(F.domain(1)) = 0. The exception to this is 
%   when computing indefinite integrals of functions with exponents less than
%   minus 1. In this case, the arbitrary constant in the indefinite integral
%   is chosen to make the representation of G as simple as possible.
=======
%   typically be normalised so that G(F.domain(1)) = 0. The exception to this is
%   when computing indefinite integrals of functions whose indefinite integrals
%   have singularities. In this case, the arbitrary constant in the indefinite
%   integral is chosen to make the representation of G as simple as possible.
>>>>>>> 8e7bb0a2
%
%   CUMSUM(F, N) returns the Nth integral of F. If N is not an integer then
%   CUMSUM(F, N) returns the fractional integral of order N as defined by the
%   Riemann-Liouville integral.
%
%   CUMSUM(F, N, 2) will take the Mth cumulative sum over the columns F an
%   array-valued BNDFUN.
%
% See also SUM, INTEGRAL.

% Copyright 2013 by The University of Oxford and The Chebfun Developers.
% See http://www.chebfun.org for Chebfun information.

<<<<<<< HEAD
% [TODO]: Update the above help text once we have deltafun. Dirac deltas already 
=======
% [TODO]: Update the above help text once we have deltafun. Dirac deltas already
>>>>>>> 8e7bb0a2
% existing in F will decrease their degree.

% Trivial case:
if ( isempty(f) )
    return
end

% Parse inputs:
if ( nargin == 1 )
    m = 1;
end
if ( nargin < 3 )
    % Continuous dimension by default:
    dim = 1 + f.isTransposed;
end

if ( round(m) ~= m )
    % Fractional integral:
    % [TODO]: Implement this!
    error('CHEBFUN:cumsum:notImplemented', ...
        'Fractional antiderivatives not yet implemented.');
    f = fracCalc(f, m);
    return
end

if ( ( dim == 1 && ~f.isTransposed ) || ( dim == 2 && f.isTransposed ) )
    % Continuous dimension:
    f = cumsumContinousDim(f, m);
else
    % Finite dimension:
    f = cumsumFiniteDim(f, m);
end

end

function f = cumsumContinousDim(f, m)
% CUMSUM over continuous dimension.

% Get some basic information from f:
numCols = size(f.funs{1}, 2);
dom = f.domain;
numFuns = numel(f.funs);

% Preprocess for SINGFUN. If a FUN has nontrivial exponents at both
% endpoints, then a break point is introduced to accommodate the disability
% of @SINGFUN/CUMSUM for handling functions with non-zero exponent at both
% ends.
domOld = f.domain;
brkPts = [];
toBreak = 0;

% Is there any SINGFUN involved has non-zero exponent at both ends? If so,
% set the flag for introducing new break points true and then take the
% mid-point of these domains as the new break points.
for j = 1:numFuns
    if ( isa(f.funs{j}.onefun, 'singfun') && all( f.funs{j}.onefun.exponents ) )
        toBreak = 1;
        brkPts = [brkPts mean(f.domain(j:j+1))];
    end
end

% Introduce new break points using RESTRICT.
if ( toBreak )
    domNew = sort([domOld, brkPts]);
    f = restrict(f, domNew);
    dom = f.domain;
    funs = f.funs;
    numFuns = numel(funs);
end
    
% Loop m times:
for l = 1:m
    
    % Get the level 2 (delta function) impulse data:
    if ( size(f.impulses, 3) > 1 )
        deltas = f.impulses(:,:,2);
    else
        deltas = zeros(length(dom), numCols);
    end
    
<<<<<<< HEAD
    fa = deltas(1,:);
    
    % Main loop for looping over each piece and do the integration:    
    for j = 1:numFuns
        
        cumsumFunJ = cumsum(funs{j});

        if ( numFuns > 1 )
            % We check if the current piece, i.e. cumsumFunJ is a SINGFUN. If
            % so, then we are loath to shift the current piece up or down to 
            % stick the left end of the current piece to the right end of the 
            % last one, since SINGFUN + CONSTANT won't be accurate and may 
            % trigger annoying SINGFUN warning messages. Such a difficulty may 
            % be mitigated when SING MAP is re-adopted. Also if the last piece
            % is infinite at the right end, then shifting the current piece to
            % concatenate doesn't make any sense.
            
            if ( ~isa(cumsumFunJ.onefun, 'singfun') )
                % If the current piece is not a SINGFUN, then we first normalize 
                % the current piece to force a zero left boundary value.
                lval = get(cumsumFunJ, 'lval');
                cumsumFunJ = cumsumFunJ - lval;
                
                % If the last piece has finite right boundary value, then
                % normalize the current piece once more to stick the left end of
                % the current piece to the right end of the last one.
                if ( all(isfinite(fa)) )
                    cumsumFunJ = cumsumFunJ + fa;
                end
            end
            
            % Update the right boundary value of the last piece.
            rval = get(cumsumFunJ, 'rval');
            fa = get(cumsumFunJ, 'rval') + deltas(j+1,:);
        end
        
        % Store the current piece:
        funs{j} = cumsumFunJ;
=======
    rval = deltas(1,:);
    funs = [];
    
    % Main loop for looping over each piece and do the integration:
    for j = 1:numFuns
        
        % CUMSUM@BNDFUN will check if the current piece, i.e. cumsumFunJ.onefun 
        % is a SINGFUN. If so, then we don't want to shift the current piece up 
        % or down to stick the left end of the current piece to the right end of
        % the last one, since SINGFUN + CONSTANT won't be accurate and may 
        % trigger annoying SINGFUN warning messages. Such a difficulty may be 
        % mitigated when SING MAP is re-adopted. Also if the last piece is
        % infinite at the right end, then shifting the current piece to 
        % concatenate doesn't make any sense.
        
        % Call CUMSUM@BNDFUN:
        cumsumFunJ = cumsum(f.funs{j}, 1, 1, rval);
        
        if ( iscell( cumsumFunJ ) )
            % Update the value of the right end:
            rval = get(cumsumFunJ{2}, 'rval') + deltas(j+1,:);
        else
            % Update the value of the right end:
            rval = get(cumsumFunJ, 'rval') + deltas(j+1,:);
        end
        
        % Store FUNs:
        funs = [funs, {cumsumFunJ}];
>>>>>>> 8e7bb0a2
        
    end
    
    % Get the new impulse data:
    newImps = chebfun.getValuesAtBreakpoints(funs, dom);
    f.impulses = cat(3, newImps, f.impulses(:,:,3:end));
    
    % Append the updated FUNs:
    f.funs = funs;
    
end

end

function f = cumsumFiniteDim(f, m)
% CUMSUM over finite dimension.

for k = 1:numel(f.funs)
    f.funs{k} = cumsum(f.funs{k}, m, 2);
end

end<|MERGE_RESOLUTION|>--- conflicted
+++ resolved
@@ -1,17 +1,10 @@
 function f = cumsum(f, m, dim)
 %CUMSUM   Indefinite integral of a CHEBFUN.
 %   G = CUMSUM(F) is the indefinite integral of the column CHEBFUN F. G will
-<<<<<<< HEAD
-%   typically be normalised so that G(F.domain(1)) = 0. The exception to this is 
-%   when computing indefinite integrals of functions with exponents less than
-%   minus 1. In this case, the arbitrary constant in the indefinite integral
-%   is chosen to make the representation of G as simple as possible.
-=======
 %   typically be normalised so that G(F.domain(1)) = 0. The exception to this is
 %   when computing indefinite integrals of functions whose indefinite integrals
 %   have singularities. In this case, the arbitrary constant in the indefinite
 %   integral is chosen to make the representation of G as simple as possible.
->>>>>>> 8e7bb0a2
 %
 %   CUMSUM(F, N) returns the Nth integral of F. If N is not an integer then
 %   CUMSUM(F, N) returns the fractional integral of order N as defined by the
@@ -25,11 +18,7 @@
 % Copyright 2013 by The University of Oxford and The Chebfun Developers.
 % See http://www.chebfun.org for Chebfun information.
 
-<<<<<<< HEAD
-% [TODO]: Update the above help text once we have deltafun. Dirac deltas already 
-=======
 % [TODO]: Update the above help text once we have deltafun. Dirac deltas already
->>>>>>> 8e7bb0a2
 % existing in F will decrease their degree.
 
 % Trivial case:
@@ -73,33 +62,6 @@
 dom = f.domain;
 numFuns = numel(f.funs);
 
-% Preprocess for SINGFUN. If a FUN has nontrivial exponents at both
-% endpoints, then a break point is introduced to accommodate the disability
-% of @SINGFUN/CUMSUM for handling functions with non-zero exponent at both
-% ends.
-domOld = f.domain;
-brkPts = [];
-toBreak = 0;
-
-% Is there any SINGFUN involved has non-zero exponent at both ends? If so,
-% set the flag for introducing new break points true and then take the
-% mid-point of these domains as the new break points.
-for j = 1:numFuns
-    if ( isa(f.funs{j}.onefun, 'singfun') && all( f.funs{j}.onefun.exponents ) )
-        toBreak = 1;
-        brkPts = [brkPts mean(f.domain(j:j+1))];
-    end
-end
-
-% Introduce new break points using RESTRICT.
-if ( toBreak )
-    domNew = sort([domOld, brkPts]);
-    f = restrict(f, domNew);
-    dom = f.domain;
-    funs = f.funs;
-    numFuns = numel(funs);
-end
-    
 % Loop m times:
 for l = 1:m
     
@@ -110,46 +72,6 @@
         deltas = zeros(length(dom), numCols);
     end
     
-<<<<<<< HEAD
-    fa = deltas(1,:);
-    
-    % Main loop for looping over each piece and do the integration:    
-    for j = 1:numFuns
-        
-        cumsumFunJ = cumsum(funs{j});
-
-        if ( numFuns > 1 )
-            % We check if the current piece, i.e. cumsumFunJ is a SINGFUN. If
-            % so, then we are loath to shift the current piece up or down to 
-            % stick the left end of the current piece to the right end of the 
-            % last one, since SINGFUN + CONSTANT won't be accurate and may 
-            % trigger annoying SINGFUN warning messages. Such a difficulty may 
-            % be mitigated when SING MAP is re-adopted. Also if the last piece
-            % is infinite at the right end, then shifting the current piece to
-            % concatenate doesn't make any sense.
-            
-            if ( ~isa(cumsumFunJ.onefun, 'singfun') )
-                % If the current piece is not a SINGFUN, then we first normalize 
-                % the current piece to force a zero left boundary value.
-                lval = get(cumsumFunJ, 'lval');
-                cumsumFunJ = cumsumFunJ - lval;
-                
-                % If the last piece has finite right boundary value, then
-                % normalize the current piece once more to stick the left end of
-                % the current piece to the right end of the last one.
-                if ( all(isfinite(fa)) )
-                    cumsumFunJ = cumsumFunJ + fa;
-                end
-            end
-            
-            % Update the right boundary value of the last piece.
-            rval = get(cumsumFunJ, 'rval');
-            fa = get(cumsumFunJ, 'rval') + deltas(j+1,:);
-        end
-        
-        % Store the current piece:
-        funs{j} = cumsumFunJ;
-=======
     rval = deltas(1,:);
     funs = [];
     
@@ -178,7 +100,6 @@
         
         % Store FUNs:
         funs = [funs, {cumsumFunJ}];
->>>>>>> 8e7bb0a2
         
     end
     
