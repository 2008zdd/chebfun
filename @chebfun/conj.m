--- conflicted
+++ resolved
@@ -7,27 +7,16 @@
 % Copyright 2013 by The University of Oxford and The Chebfun Developers.
 % See http://www.chebfun.org for Chebfun information.
 
-<<<<<<< HEAD
-% Conjugate the pointValues:
-f.pointValues = conj(f.pointValues);
-
-% Conjugate the FUNs:
-for k = 1:numel(f.funs)
-    f.funs{k} = conj(f.funs{k});
-=======
 % Loop over the columns of F:
 for j = 1:numel(F)
     
-    % Conjugate the impulses:
-    % [TODO]:  Is this the right thing to do for higher-order impulses?
-    F(j).impulses = conj(F(j).impulses);
+    % Conjugate the point values:
+    F(j).pointValues = conj(F(j).pointValues);
     
     % Conjugate the FUNs:
     for k = 1:numel(F(j).funs)
         F(j).funs{k} = conj(F(j).funs{k});
-    end
-    
->>>>>>> 7712d8ee
+    end    
 end
 
 end