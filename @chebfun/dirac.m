function d = dirac(f, varargin)
%DIRAC    Dirac delta function.
% D = DIRAC(F) returns a CHEBFUN D which is zero on the domain of the CHEBFUN F
% except at the simple roots of F, where it is infinite.
%
% DIRAC(F, N) is the nth derivative of DIRAC(F).
%
% DIRAC(F) is not defined if F has a zero of order greater than one within the
% domain of F.
%
% If F has break-points, they should not coinicde with the roots of F. However,
% F can have simple roots at either end points of its domain.
%
% See also HEAVISIDE.

% Copyright 2014 by The University of Oxford and The Chebfun Developers. 
% See http://www.maths.ox.ac.uk/chebfun/ for Chebfun information.

% Empty argument:
if ( isempty(f) )
    d = f;
    return
end

% Deal with quasimatrices:
if ( numColumns(f) > 1 )
    f = cheb2cell(f);
    for k = 1:numel(f)
        f{k} = dirac(f{k}, varargin{:});
    end
    d = horzcat(f{:});
    return
end

% Handle the case for derivatives of delta function:
if ( nargin > 1 )
    if ( nargin > 2 )
        error('CHEBFUN:dirac', 'Too many input arguments.');
    end
    
    % Order of the derivative of dirac delta function:
    n = varargin{1};
    if ( ~isnumeric(n) || n < 0 || round(n) ~= n || ~isscalar(n) )
        error('CHEBFUN:dirac', ...
            'Order of the derivative must be be a non-negative integer.');
    end
    
    if ( n == 0 ) % Trivial case
        d = dirac(f);
        return
    else
        d = diff(dirac(f), n); 
        return
    end
end
    
% Get the epslevel and the domain of f:
tol = epslevel(f);
dom = f.domain;
a = dom(1);
b = dom(end);

% Extract the 'normal' roots of f:
r = roots(f, 'nojump', 'nozerofun');
r = sort(r(:));

% Check roots at the end points of f:
if ( isempty(r) )
    % If there are no roots, still check roots at the end points:
    if ( abs(feval(f, a, 'right')) < 100*tol*f.vscale )
        rootA = 1;
        r = [r; a];
    else
        rootA = 0;
    end
    
    if ( abs(feval(f, b, 'left')) < 100*tol*f.vscale )
        rootB = 1;
        r = [r; b];
    else
        rootB = 0;
    end    
else    
    % If there are roots, check if they are at the end points:
    if ( r(1) > a )
        rootA = 0;
    elseif ( abs(feval(f, a, 'right')) < 100*tol*f.vscale )
        rootA = 1;
        if ( r(1) ~= a )
            r = [a ; r];
        end
    end
    if ( r(end) < b )
        rootB = 0;
    elseif ( abs(feval(f, b, 'left')) < 100*tol*f.vscale )
        rootB = 1;
        if ( r(end) ~= b )
            r = [r ; b];
        end
    end
end

% Initialize a zero CHEBFUN:
d = chebfun(0, [a, b]);

% If there is no root of F within the domain or at the end points, return with a
% zero CHEBFUN:
if ( isempty( r ) )
    return
end

% Check if any of the roots is not simple by looking at the derivative of F:
fp = diff(f);
fpVals = feval(fp, r);
 
% Check root order for interior break-points:
if ( any(abs(fpVals) < 100*tol*fp.vscale) )
    error('CHEBFUN:dirac', 'Function has a root which is not simple');
else
    % Place deltas with appropriate scaling at interior roots.
    deltaMag = 1./abs(fpVals);
end

% Use half of the strength if there is a root at the end point of the
<<<<<<< HEAD
% domain of the input CHEBFUN and update the pointValues:
pointValues = [0; 0];
=======
% domain of the input CHEBFUN:
>>>>>>> e67790da
if ( rootA )
    deltaMag(1) = deltaMag(1)/2;
    pointValues(1) = sign(deltaMag(1))*inf;
end
if ( rootB )
    deltaMag(end) = deltaMag(end)/2;
    pointValues(2) = sign(deltaMag(end))*inf;
end

% Call the DELTAFUN constructor directly:
d.funs{1} = deltafun(d.funs{1}, deltaMag.', r.');
d.pointValues = pointValues;        
end<|MERGE_RESOLUTION|>--- conflicted
+++ resolved
@@ -122,22 +122,15 @@
 end
 
 % Use half of the strength if there is a root at the end point of the
-<<<<<<< HEAD
-% domain of the input CHEBFUN and update the pointValues:
-pointValues = [0; 0];
-=======
 % domain of the input CHEBFUN:
->>>>>>> e67790da
 if ( rootA )
     deltaMag(1) = deltaMag(1)/2;
-    pointValues(1) = sign(deltaMag(1))*inf;
 end
 if ( rootB )
     deltaMag(end) = deltaMag(end)/2;
-    pointValues(2) = sign(deltaMag(end))*inf;
 end
 
 % Call the DELTAFUN constructor directly:
 d.funs{1} = deltafun(d.funs{1}, deltaMag.', r.');
-d.pointValues = pointValues;        
+        
 end