function f = imag(f)
%IMAG   Complex imaginary part of a CHEBFUN.
%   IMAG(F) is the imaginary part of F.
%
% See also CHEBFUN/REAL.

<<<<<<< HEAD
% Copyright 2013 by The University of Oxford and The Chebfun Developers.
% See http://www.chebfun.org/ for Chebfun information.
=======
% Copyright 2011 by The University of Oxford and The Chebfun Developers.
% See http://www.chebfun.org for Chebfun information.
>>>>>>> 2d732e2c

% Take imaginary part of the impulses:
f.impulses = imag(f.impulses);

% Take imaginary part of the FUNs:
for k = 1:numel(f.funs)
    f.funs{k} = imag(f.funs{k});
end

end<|MERGE_RESOLUTION|>--- conflicted
+++ resolved
@@ -4,13 +4,8 @@
 %
 % See also CHEBFUN/REAL.
 
-<<<<<<< HEAD
-% Copyright 2013 by The University of Oxford and The Chebfun Developers.
-% See http://www.chebfun.org/ for Chebfun information.
-=======
 % Copyright 2011 by The University of Oxford and The Chebfun Developers.
 % See http://www.chebfun.org for Chebfun information.
->>>>>>> 2d732e2c
 
 % Take imaginary part of the impulses:
 f.impulses = imag(f.impulses);
