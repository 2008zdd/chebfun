    function [uOut, tOut, computingTime] = solvepde(varargin)
%SOLVEPDE   Solve a PDE defined by a SPINOP, SPINOP2, SPINOP3 or SPINOPSPHERE.
%   SOLVEPDE is called by SPIN, SPIN2, SPIN3 and SPINSPHERE. It is not called
%   directly by the user. Appropriate help texts can be found in SPIN, SPIN2,
%   SPIN3 and SPINSPHERE.
%
% See also SPIN, SPIN2, SPIN3, SPINSPHERE.

% Copyright 2017 by The University of Oxford and The Chebfun Developers.
% See http://www.chebfun.org/ for Chebfun information.

%% Parse inputs:

% SOLVEPDE has been called by SPIN/SPIN2/SPIN3/SPINSPHERE. The inputs have been 
% parsed in those files and are expeceted to be:
%
% OPTION 1.     SOLVEPDE(S, N, DT), S is a SPINOPERATOR object, N is the number
%               of grid points and DT is the time-step.
%
% OPTION 2.     SOLVEPDE(S, N, DT, PREF), PREF is a SPINPREFERENCE.

% Get the inputs:
if ( nargin == 3 ) % OPTION 1
    S = varargin{1};
    N = varargin{2};
    dt = varargin{3};
    pref = getPreference(S); % get the default preferences
elseif ( nargin == 4 ) % OPTION 2
    S = varargin{1};
    N = varargin{2};
    dt = varargin{3};
    pref = varargin{4};
end

% Dimension:
dim = getDimension(S);

%% Pre-processing:

% Time interval TSPAN:
tspan = S.tspan;

% Initial condition U0:
u0 = S.init;
if ( isa(u0, 'chebfun') == 1 || isa(u0, 'chebfun2') == 1 || ...
        isa(u0, 'chebfun3') == 1 || isa(u0, 'spherefun') == 1 )
    u0 = chebmatrix(u0);
elseif ( isa(u0, 'chebfun2v') == 1 || isa(u0, 'chebfun3v') == 1 || ...
        isa(u0, 'spherefunv') == 1 )
    temp = chebmatrix(u0(1));
    for k = 2:size(u0, 1)
        temp(k,1) = u0(k);
    end
    u0 = temp;
end

% Number of variables:
nVars = S.numVars;

% Space interval DOM and final time TF:
dom = u0{1}.domain;
tf = tspan(end);

% Throw an error if the domains of the initial condition and the SPINOPERATOR
% are different:
if ( isempty(S) == 0 )
    if ( isequal(S.domain, dom) == 0 )
        error('SPINOPERATOR:solvepde', ['The initial condition and the ', ...
            'operator do not live on the same domain.'])
    end
end

% Get the preferences:
dealias = pref.dealias;   % Use a dealiasing procedure if DEALIAS = 1
iterplot = pref.iterplot; % plot every ITERPLOT iterations if 'movie'
plotStyle = pref.plot;    % Plotting options

% Operators: linear part L, and nonlinear parts Nc (in coefficient space) and 
% Nv (in value space). The nonlinear opeartor, acting on the Fourier coeffs
% is written as 
%           
%        N(coeffs) = Nc(fft(Nv(ifft(coeffs)))).
%          
% For example, for u_t = Lu + (u^2)_x,
%
%        N(coeffs) = 1i*fft(ifft(coeffs)^2) with Nv(u) = u^2 and Nc(u) = 1i*u.
%
[L, Nc] = discretize(S, N);
Nv = S.nonlinearPartVals;

% For PDEs on the sphere, if the constant in front of the Laplacian is real,
% use IMEX-BDF4, otherwise use LIRK4 (unless a specific scheme has been given
% by the user):
<<<<<<< HEAD
if ( isDiag(S) == 0 ) % Nondiagona operators = operators on the sphere.
=======
if ( isDiag(S) == 0 ) % Nondiagonal operators = operators on the sphere.
>>>>>>> 64ae50b5
    if ( isreal(L) == 1 && isempty(pref.scheme) == 1 )
        pref.scheme = 'imexbdf4';
    elseif ( isreal(L) == 0 && isempty(pref.scheme) == 1 )
        pref.scheme = 'lirk4';
    end
end

% Create a time-stepping scheme:
schemeName = pref.scheme;
K = [];
try K = expint(schemeName);
catch
end
try K = imex(schemeName);
catch
end
if ( isempty(K) == 1 )
    error(['Unrecognized time-stepping scheme. See HELP/EXPINT and ', ...
        'HELP/IMEX for a list of available schemes.'])
end
q = K.steps;  % Number of steps of the scheme (q>1 for multistep schemes)

% Diagonal SPINOPERATOR objects (1D/2D/3D) use exponential integtrators while
% nondiagonal SPINOPERATOR objects (sphere) use IMEX schemes. Check we're using
% the right scheme:
if ( isDiag(S) == 1 ) % 1D/2D/3D
    if ( isa(K, 'expint') ~= 1 )
        error(['Use exponential integrators with SPIN/SPIN2/SPIN3. ', ...
            'See HELP/EXPINT.'])
    end
else % sphere
    if ( isa(K, 'imex') ~= 1 )
        error('Use IMEX schemes with SPINSPHERE. See HELP/IMEX.')
    end
end

% Exponential integrators use contour integrals for computing the phi-functions:
if ( isa(K, 'expint') == 1 )
    M = pref.M; % Number of points for complex means
else
    M = [];
end

% Set-up spatial grid for computation:
compGrid = getGrid(S, N, dom);

% Get the values to coeffs and coeffs to values transform:
v2c = getVals2CoeffsTransform(S);
c2v = getCoeffs2ValsTransform(S);

% Get the values VINIT and Fourier coeffs CINIT of the initial condition.
% Also store the nonlinear evaluation of the initial Fourier coefficients 
% in NCINIT.
if ( isDiag(S) == 1 ) % the linear part of the operartor is diagonal (1D/2D/3D)
% Note: In this case, we store the values/coeffs as a Nx1 vector in 1D,
% NxN matrix in 2D and NxNxN tensor in 3D. When there is more than one variable
% (i.e., for systems of PDEs), we store the values/coeffs as a (NVARS*N)x1 
% vector in 1D, (NVARS*N)xN matrix in 2D and (N*NVARS)xNxN tensor in 3D; NVARS
% is the number of variables. E.g., in 2D with NVARS=2:
%
%                  --------------
%                  |            |
%                  | NxN matrix |  <-- First variable
%                  |            |
%    VINIT    =    --------------
% (2*N)xN matrix   |            |
%                  | NxN matrix |  <-- Second variable
%                  |            |
%                  --------------
%
    % Initial values VINIT:
    vInit = [];
    for k = 1:nVars
        if ( dim == 1 ) % 1D
            xx = compGrid{1};
            vInit = [vInit; feval(u0{k}, xx)]; %#ok<*AGROW>
        elseif ( dim == 2 ) % 2D 
            xx = compGrid{1};
            yy = compGrid{2};
            vInit = [vInit; feval(u0{k}, xx, yy)];
        elseif ( dim == 3 ) % 3D
            xx = compGrid{1}; 
            yy = compGrid{2};
            zz = compGrid{3};
            vInit = [vInit; feval(u0{k}, xx, yy, zz)];
        end
    end
    
    % Initial Fourier coefficients CINIT:
    cInit{1} = [];
    for k = 1:nVars
        idx = (k-1)*N + 1;
        cInit{1} = [cInit{1}; v2c(vInit(idx:idx+N-1,:,:))]; 
    end
    
    % Nonlinear evaluation of the initial Fourier coefficients NCINIT:
    vals = Nv(vInit);            % apply NV in value space
    coeffs = v2c(vals(1:N,:,:)); % transform to coefficients
    for k = 1:nVars-1
        idx = k*N + 1;
        coeffs = [coeffs; v2c(vals(idx:idx+N-1,:,:))];
    end
    coeffs = Nc.*coeffs;         % apply NC in coefficient space
    NcInit{1} = coeffs;
    
else % the linear part of the operartor is not diagonal (sphere)
% Note: In this case, we store the values as above but the coeffs as a (N*N)x1 
% vector and as a (NVARS*N*N)x1 vector for systems. E.g., with NVARS=2:
%
%                   ---------
%                   |(N*N)x1|
%                   | V     |
%                   | E     |
%                   | C     |   <-- First variable
%                   | T     |
%                   | O     |
%                   | R     |
%    CINIT    =     --------- 
% (2*N*N)x1 vector  |(N*N)x1|
%                   | V     |
%                   | E     |
%                   | C     |
%                   | T     |   <-- Second variable
%                   | O     |
%                   | R     |
%                   ---------
%
    % Initial Fourier coefficients CINIT:
    cInit{1} = reshape(coeffs2(u0{1}, N, N), N*N, 1);
    for k = 2:nVars
        cInit{1} = [cInit{1}; reshape(coeffs2(u0{k}, N, N), N*N, 1);];
    end
    
    % Initial values VINIT:
    vInit = c2v(cInit{1}(1:N^2));
    for k = 1:nVars-1
        idx = k*N^2 + 1;
        vInit = [vInit; c2v(cInit{1}(idx:idx+N^2-1))];
    end
    
    % Nonlinear evaluation of the initial Fourier coefficients NCINIT:
    vals = Nv(vInit);           % apply NV in value space
    coeffs = v2c(vals(1:N,:));  % transform to coefficients
    for k = 1:nVars-1
        idx = k*N + 1;
        coeffs = [coeffs; v2c(vals(idx:idx+N-1,:))];
    end
    coeffs = Nc*coeffs;         % apply NC in coefficient space
    NcInit{1} = coeffs;
end

% Get enough initial data when using a multistep scheme:
if ( q > 1 )
    [cInit, NcInit] = startMultistep(K, dt, L, Nc, Nv, pref, S, cInit, NcInit);
end

% Compute the coefficients of the time-stepping schemes:
schemeCoeffs = computeCoeffs(K, dt, L, M, S);

% Indexes for dealiasing:
ind = getDealiasingIndexes(S, N, nVars);

% Values VOUT and times TOUT to output:
vOut{1} = vInit;
tOut(1) = 0;

% Values VWATER to plot if using WATERFALL:
if ( strcmpi(plotStyle, 'waterfall') == 1 )
    vWater{1} = vInit;
    twater = 0;
end

% Create grids for plotting, and plot initial condition if using MOVIE:
if ( strcmpi(plotStyle, 'movie') == 1 )
    % NPLOT is the number of grid points for the finer grid used for plotting
    % data. If NPLOT > N, create a finer grid:
    if ( pref.Nplot > N )
        plotGrid = getGrid(S, pref.Nplot, dom);
    % Otherwise, use the same grid:
    else
        plotGrid = compGrid;
    end
    % Add the (periodic) endpoints to the grid:
    compGrid = reshapeGrid(S, compGrid); 
    plotGrid = reshapeGrid(S, plotGrid); 
    [p, opts] = initializeMovie(S, dt, pref, vInit, compGrid, plotGrid);
end

%% Time-stepping loop:

tic
iter = 0;
valuesUpdated = 0;
t = (q-1)*dt;
pos = 2;
cOld = cInit;
NcOld = NcInit;
while ( t < tf )
    
    % One step in time with DT and N points:
    [cNew, NcNew] = oneStep(K, dt, schemeCoeffs, Nc, Nv, nVars, S, cOld, NcOld);
    if ( any(isnan(cNew{1})) )
        error('The solution blew up. Try a smaller time-step.')
    end
    iter = iter + 1;
    t = (iter + q - 1)*dt;
    cOld = cNew;
    NcOld = NcNew;
    
    % Dealiasing procedure:
    if ( strcmpi(dealias, 'on') == 1 )
        cNew{1}(ind) = 0;
    end
    
    % Plot every ITERPLOT iterations if using MOVIE:
    if ( strcmpi(plotStyle, 'movie') == 1 && mod(iter,iterplot) == 0 )
        
        % Remove small imaginary parts:
        v = [];
        for k = 1:nVars
            if ( isDiag(S) == 1 ) % 1D/2D/3D
                idx = (k-1)*N + 1;
                temp = c2v(cNew{1}(idx:idx+N-1,:,:));
            else % sphere
                idx = (k-1)*N^2 + 1;
                temp = c2v(cNew{1}(idx:idx+N^2-1));
            end
            if ( max(abs(imag(temp(:)))) < max(abs(temp(:)))*1e-10 )
                temp = real(temp);
            end
            v = [v; temp];
            valuesUpdated = 1;
        end
        
        % Check if the user gave limits for the y-axis (in 1D; PREF.YLIM)
        % or for the colorbar (in 2D/3D and on the sphere; PREF.CLIM):
        if ( isa(S, 'spinop') == 1 ) % 1D
            isLimGiven = ~isempty(pref.Ylim);
        else % 2D/3D and sphere
            isLimGiven = ~isempty(pref.Clim);
            
        end
        % If that's the case, then we're going to use these limits:
        % (See individual INITIALIZEMOVIE codes for details.)
        if ( isLimGiven == 1 )
            updateMovie(S, dt, p, opts, t, v, compGrid, plotGrid);
            
        % Otherwise, the code will automatically chose and update these limits
        % and store them in the first entry of the CELL-ARRAY OPTS:
        % (OPTS also stores other informations relative to graphics; see 
        % individual INITIALIZEMOVIE codes for details.)
        else
            opts = updateMovie(S, dt, p, opts, t, v, compGrid, plotGrid);
        end

    % Store the values every ITERPLOT iterations if using WATERFALL:
    % (Remark: Only in 1D.)
    elseif ( strcmpi(plotStyle, 'waterfall') == 1 && mod(iter, iterplot) == 0 )
        v = [];
        for k = 1:nVars
            idx = (k-1)*N + 1;
            temp = c2v(cNew{1}(idx:idx+N-1));
            if ( max(abs(imag(temp(:)))) < max(abs(temp(:)))*1e-10 )
                temp = real(temp);
            end
            v = [v; temp];
        end
        valuesUpdated = 1;
        vWater{iter/iterplot + 1} = v;
        twater = [twater, t];
    end
    
    % Output the solution if T correponds to an entry of TSPAN:
    if ( abs(t - tspan(pos)) < 1e-10 )
        if ( valuesUpdated == 0 )
            v = [];
            for k = 1:nVars
                if ( isDiag(S) == 1 ) % 1D/2D/3D
                    idx = (k-1)*N + 1;
                    temp = c2v(cNew{1}(idx:idx+N-1,:,:));
                else % sphere
                    idx = (k-1)*N^2 + 1;
                    temp = c2v(cNew{1}(idx:idx+N^2-1));
                end
                if ( max(abs(imag(temp(:)))) < max(abs(temp(:)))*1e-10 )
                    temp = real(temp);
                end
                v = [v; temp];
            end
        end
        
        % Outpute values and times:
        vOut{pos} = v;
        tOut(pos) = t;
        pos = pos + 1;
        if ( pos > length(tspan) )
            break
        end
    end
    
end
computingTime = toc;

%% Post-processing:

% Make sure that the solution at TF has been plotted if using MOVIE:
if ( strcmpi(plotStyle, 'movie') == 1 )
    updateMovie(S, dt, p, opts, t, v, compGrid, plotGrid);
end

% Use WATERFALL if using WATERFALL:
if ( strcmpi(plotStyle, 'waterfall') == 1 ) % 1D only
    clf reset
    for k = 1:nVars
        uwater = [];
        for l = 1:size(vWater, 2)
            N = length(vWater{l})/nVars;
            idx = (k-1)*N + 1;
            uwater = [ uwater, chebfun(real(vWater{l}(idx:idx+N-1)), dom, ...
                'trig') ];
        end
        subplot(1, nVars, k)
        waterfall(uwater, twater), axis([dom(1), dom(end), 0, tf])
        set(gca, 'FontSize', 12), box on
        xlabel('x'), ylabel('t')
        if ( nVars == 1 )
            zlabel('u(t,x)')
        else
            zlabel(['u_',num2str(k),'(t,x)'])
        end
        view([10 70])
    end
end

% Get the right type of CHEBFUN:
fun = getChebfunType(S);

% In 3D, the data comes from MESHGRID, need to permute it because the CHEBFUN3
% constructor assumes that the data comes from NDGRID:
if ( dim == 3 ) 
    for l = 1:size(vOut, 2)
        for k = 1:nVars
            idx = (k-1)*N + 1;
            vals = vOut{l}(idx:idx+N-1,:,:);
            vOut{l}(idx:idx+N-1,:,:) = permute(vals, [2 1 3]);
        end
    end
end

% Reshape the data that will be used for constructing the solution: 
% (For example, for SPINOPSPEHRE, it extracts half of the data, since the data 
% has been doubled-up with the DFS method.)
vOut = reshapeData(S, vOut, nVars);

% Output a CHEBFUN/CHEBMATRIX from values VOUT.
% Case 1; TSPAN = [0 T], output only the solution at T:
if ( length(tspan) == 2 ) 
    
    % Case 1.1; one variable:
    if ( nVars == 1 )
        uOut = fun(vOut{end}, dom, 'trig');
        
    % Case 1.2; systems, use a CHEBAMTRIX:
    else
        N = size(vOut{1}, 1)/nVars;
        uOut = chebmatrix(fun(vOut{end}(1:N,:,:), dom, 'trig'));
        for k = 2:nVars
            idx = (k-1)*N + 1;
            uOut(k,1) = fun(vOut{end}(idx:idx+N-1,:,:), dom, 'trig');
        end
    end
    
% Case 2; TSPAN = [0, t1, t2], output the solutions at t = 0, t1 and t2:
% (We store the functions in a CHEBMATRIX. The rows correspond to the different
% variables while the columns correspond to the different times.)
else
    N = size(vOut{1}, 1)/nVars;
    uOut = chebmatrix(fun(vOut{1}(1:N,:,:), dom, 'trig'));
    for k = 2:nVars
        idx = (k-1)*N + 1;
        uOut(k,1) = fun(vOut{1}(idx:idx+N-1,:,:), dom, 'trig');
    end
    for l = 2:size(vOut, 2)
        for k = 1:nVars
            idx = (k-1)*N + 1;
            uOut(k,l) = fun(vOut{l}(idx:idx+N-1,:,:), dom, 'trig');
        end
    end
end

% Output TOUT:
if ( nargout > 2 )
    if ( length(tspan) == 2 )
        tOut = tOut(2);
    end
end

end<|MERGE_RESOLUTION|>--- conflicted
+++ resolved
@@ -91,11 +91,7 @@
 % For PDEs on the sphere, if the constant in front of the Laplacian is real,
 % use IMEX-BDF4, otherwise use LIRK4 (unless a specific scheme has been given
 % by the user):
-<<<<<<< HEAD
-if ( isDiag(S) == 0 ) % Nondiagona operators = operators on the sphere.
-=======
 if ( isDiag(S) == 0 ) % Nondiagonal operators = operators on the sphere.
->>>>>>> 64ae50b5
     if ( isreal(L) == 1 && isempty(pref.scheme) == 1 )
         pref.scheme = 'imexbdf4';
     elseif ( isreal(L) == 0 && isempty(pref.scheme) == 1 )
