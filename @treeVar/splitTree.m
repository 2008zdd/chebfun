function [newTree, derTree] = splitTree(tree, maxOrder)
%SPLITTREE   Split syntax trees into derivative part and non-derivative part
%   Calling sequence:
%      [NEWTREE, DERTREE] = SPLITTREE(TREE, MAXORDER)
%   where the inputs are:
%      TREE:       The syntax tree to be split.
%      MAXORDER:   A vector that contains the the maximum differential order of
%                  each variable that appears in the problem.
%   and the outputs are
%      NEWTREE:    A syntax tree which describes the factor in which the highest
%                  order derivative appears. E.g. if we split the expression
%                  5*diff(u) + sin(u), NEWTREE is the syntax tree corresponding
%                  to 5*diff(u).
%      DERTREE:    A syntax tree which describes the remaining factors not included
%                  in NEWTREE. In the example above, DERTREE is the syntax tree
%                  corresponding to sin(u).

% Copyright 2014 by The University of Oxford and The Chebfun Developers.
% See http://www.chebfun.org/ for Chebfun information.

% Find what variables we have actually computed derivatives of.
diffVar = maxOrder > 0;

% If our input is not a syntax tree, we can be certain we don't need to split it
% (this can e.g. happen if TREE is a CHEBFUN or a scalar).
if ( ~isstruct(tree) )
    newTree = tree;
    derTree = [];
    return
end

% Find the diffOrders in the input tree.
treeDiffOrder = tree.diffOrder;

% If our tree doesn't have any derivatives of highest order that appear in the
% problem, we can return the subtree. But only need to check for those variables
% that we actually differentiate with respect to, e.g. if maxOrder = 0, we can
% return the subtree as well.
if ( all(treeDiffOrder(diffVar) < maxOrder(diffVar)) )
    newTree = tree;
    derTree = [];
    return
end

% Split the tree recursively, depending on how many inputs the operator takes.
switch tree.numArgs
    case 1
        % We're dealing with a unary operator.
        [newTree, derTree] = splitTree(tree, maxOrder);
        
    case 2
        if ( any(strcmp(tree.method, {'diff', 'times', 'rdivide'})) )
            % We have already been through the expandTree() method, which
            % guarantees that there are no terms left in the tree which include
            % highest order derivatives along with other expressions in which
            % the unknown variable appears, e.g. 5*(diff(u) + u). Since we don't
            % reach this point in the code unless the input TREE contains the
            % maximum diffOrder of the problem, we can safely assume that the
            % input TREE is the derivative tree, and return it.
            newTree = [];
            derTree = tree;
        else
            % We're at + or -, split the left and right children trees
            % recursively.
            [newTreeLeft, derTreeLeft] = ...
                treeVar.splitTree(tree.left, maxOrder);
            [newTreeRight, derTreeRight] = ...
                treeVar.splitTree(tree.right, maxOrder);
            
            if ( isempty(newTreeLeft) )
                % We only had a derivative part on the left. Thus, the
                % non-derivative parts will only consist of the non-derivative
                % part of the right tree. However, if the method of our current
                % tree is MINUS(), we must add a UMINUS() in front of
                % NEWTREERIGHT before we can return it. That will be done in the
                % ONETREEFROMRIGHT() method. Simply put, we're converting a
                % binary minus between an empty tree on left and a non-empty
                % tree on the right to a UMINUS on the non-empty tree.
                newTree = oneTreeFromRight(newTreeRight, tree.method);
            elseif (isempty(newTreeRight) )
                % We only had a derivative part on the right, so the
                % non-derivative part only consists of the left part.
                newTree = newTreeLeft;
            elseif ( ~isstruct(newTreeLeft) && ~isstruct(newTreeRight) )
                % Both left and right trees were actually a CHEBFUN or scalar,
                % combine them in a single CHEBFUN/scalar and return as the
                % NEWTREE.
                newTree = eval([tree.method,'(newTreeLeft, newTreeRight)']);
            else
<<<<<<< HEAD
                % Had non derivative parts on both left and right, potentially a
                % combination of CHEBFUN/scalars and syntax trees. Need to
=======
                % Had non-derivative parts on both left and right, need to
>>>>>>> c621c98c
                % combine them.
                if ( ~isstruct(newTreeLeft) )
                    % Left tree was actually a CHEBFUN or scalar, so the new
                    % diffOrders and height only depend on the right tree.
                    newDiffOrder = newTreeRight.diffOrder;
                    newHeight = newTreeRight.height;
                elseif ( ~isstruct(newTreeRight) )
                    % Right tree was actually a CHEBFUN or scalar, so the new
                    % diffOrders and height only depend on the right tree.
                    newDiffOrder = newTreeLeft.diffOrder;
                    newHeight = newTreeLeft.height;
                else
                    % Both left and right tree were actually syntax trees, so
                    % find the maximum heights and diffOrders.
                    newDiffOrder = max(newTreeLeft.diffOrder, ...
                        newTreeRight.diffOrder);
                    newHeight = max(newTreeLeft.height, newTreeRight.height);
                end
                
                % Construct a new syntax tree from the new left and right child
                % trees (the non-derivative parts).
                newTree = struct('method', tree.method, ...
                    'numArgs', tree.numArgs, ...
                    'left', newTreeLeft, 'right', newTreeRight, ...
                    'diffOrder', newDiffOrder, ...
                    'height', newHeight);
            end
            
            if ( isempty(derTreeLeft) )
                % Left child tree only consisted of non-derivative part. Like
                % above, return the right tree, but add a UMINUS() on top of it
                % if needed.
                derTree = oneTreeFromRight(derTreeRight, tree.method);
            elseif (isempty(derTreeRight) )
                % Right child tree only consisted of non-derivative part.
                derTree = derTreeLeft;
            else
                % Combine the left and right derivative subtrees.
                derTree = struct('method', tree.method, ...
                    'numArgs', tree.numArgs, ...
                    'left', derTreeLeft, 'right', derTreeRight, ...
                    'diffOrder', max(derTreeLeft.diffOrder, ...
                    derTreeRight.diffOrder), ...
                    'height', max(derTreeLeft.height, derTreeRight.height));
            end
            
        end
end
end

function ot = oneTreeFromRight(tree, operator)
%ONETREEFROMRIGHT   Convert binary minus to uminus when left tree is empty.
%   Add a UMINUS in front of a syntax tree in the case where the left child tree
%   of MINUS() only consisted of the derivative part. Simply put, we're converting
%   a binary minus between an empty tree on left and a non-empty tree on the right
%   to a UMINUS on the non-empty tree.
if ( strcmp(operator, 'minus') )
    % Only need to worry if the original operator was a -.
    if ( isstruct(tree) )
        % If the input is a syntax tree, add a UMINUS on the top of it.
        ot = struct('method', 'uminus', 'numArgs', 1, 'center', tree, ...
            'diffOrder', tree.diffOrder, 'ID', tree.ID, ...
            'height', tree.height + 1);
    else
        % Input was a CHEBFUN or a scalar, can simply negate it.
        ot = -tree;
    end
else
    % Didn't have a MINUS(), so can simply return the input.
    ot = tree;
end
end<|MERGE_RESOLUTION|>--- conflicted
+++ resolved
@@ -87,12 +87,8 @@
                 % NEWTREE.
                 newTree = eval([tree.method,'(newTreeLeft, newTreeRight)']);
             else
-<<<<<<< HEAD
                 % Had non derivative parts on both left and right, potentially a
                 % combination of CHEBFUN/scalars and syntax trees. Need to
-=======
-                % Had non-derivative parts on both left and right, need to
->>>>>>> c621c98c
                 % combine them.
                 if ( ~isstruct(newTreeLeft) )
                     % Left tree was actually a CHEBFUN or scalar, so the new
