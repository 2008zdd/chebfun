function g = constructor(g, op, dom, varargin)
%CONSTRUCTOR   The main CHEBFUN2 constructor.
%
% This code is when functions of two variables are represented as CHEBFUN2
% objects. A CHEBFUN2 object is a low rank representation and expresses a
% function as a sum of rank-0 or 1 outerproduct of univariate functions.
%
% The algorithm for constructing a CHEBFUN2 comes in two phases:
%
% PHASE 1: The first phase attempts to determine the numerical rank of the
% function by performing Gaussian elimination with complete pivoting on a tensor
% grid of sample values. GE is perform until the pivoting elements fall below
% machine precision.  At the end of this stage we have candidate pivot locations
% and pivot elements.
%
% PHASE 2: The second phase attempts to resolve the corresponding column and row
% slices by sampling along the slices and performing GE on the skeleton.
% Sampling along each slice is increased until the Chebyshev coefficients of the
% slice fall below machine precision.
%
% The algorithm is fully described in:
%  A. Townsend and L. N. Trefethen, An extension of Chebfun to two dimensions,
%  SISC, 35 (2013), C495-C518.
%
% See also CHEBFUN2.

% Copyright 2015 by The University of Oxford and The Chebfun2 Developers.
% See http://www.chebfun.org/ for Chebfun2 information.

% TODO: The input parsing of CHEBFUN2 needs to be improved.

if ( nargin == 0 )          % CHEBFUN2( )
    return
end

if ( isa(op, 'chebfun2') )  % CHEBFUN2( CHEBFUN2 )
    g = op;
    return
end

% If domain is empty take [-1 1 -1 1]:
if ( nargin < 3 || isempty(dom) )
    dom = [-1 1 -1 1];
end
% Get preferences:
if ( nargin > 3 && isa(varargin{1}, 'chebfunpref') )
    pref = chebfunpref(varargin{1});
else
    pref = chebfunpref();
end

if ( isa(dom, 'chebfunpref') )
    % Support chebfun2(op, pref);
    pref = dom;
    dom = [-1 1 -1 1];
end

% Get default preferences from chebfunpref:
prefStruct = pref.cheb2Prefs;
sampleTest = prefStruct.sampleTest;
maxRank = prefStruct.maxRank;

% Get default preferences from the techPref:
tech = pref.tech();
tpref = chebfunpref.mergeTechPrefs(pref, tech.techPref);
minSample = tpref.minSamples;
maxSample = tpref.maxLength;
pseudoLevel = tpref.eps;

% Deal with periodic functions:
if ( any(strcmpi(dom, 'periodic')) )
    % If periodic flag, then map chebfun2 with TRIGTECHs.
    pref.tech = @trigtech;
    tpref = chebfunpref.mergeTechPrefs(pref, tech.techPref);
    minSample = tpref.minSamples;
    maxSample = tpref.maxLength;
    pseudoLevel = tpref.eps;
    dom = [-1 1 -1 1];
elseif ( (nargin > 3) && (any(strcmpi(varargin{1}, 'periodic'))) )
    % If periodic flag, then map chebfun2 with TRIGTECHs
    pref.tech = @trigtech;
    tpref = chebfunpref.mergeTechPrefs(pref, tech.techPref);
    minSample = tpref.minSamples;
    maxSample = tpref.maxLength;
    pseudoLevel = tpref.eps;
end

% Deal with constructions from equally spaced data:
if ( any(strcmpi(dom, 'equi')) || ((nargin > 3) && (any(strcmpi(varargin{1}, 'equi')))) )
    % Equally spaced data:
    if ( any(strcmpi(dom, 'equi')) )
        dom = [-1 1 -1 1];
    end
    % Calculate a tolerance and find numerical rank to this tolerance:
    % The tolerance assumes the samples are from a function. It depends
    % on the size of the sample matrix, hscale of domain, vscale of
    % the samples, condition number of the function, and the accuracy
    % target in chebfun2 preferences.
    [xx, yy] = meshgrid(linspace(dom(1), dom(2), size(op,2)), linspace(dom(3), dom(4), size(op,1)));
    tol = GetTol(xx, yy, op, dom, pseudoLevel);
    [pivotValue, ignored, rowValues, colValues] = CompleteACA(op, tol, 0); % Do ACA on matrices
    
    % Make a chebfun2:
    g.pivotValues = pivotValue;
    g.cols = chebfun(colValues, dom(3:4), 'equi' );
    g.rows = chebfun(rowValues.', dom(1:2), 'equi'  );
    g.domain = dom;
    return
end

if ( isa(op, 'double') )    % CHEBFUN2( DOUBLE )
    if ( numel( op ) == 1 && ~any(strcmpi(dom, 'coeffs')) )
        % LNT wants this:
        g = constructor(g, @(x,y) op + 0*x, dom);
        
    elseif ( any(strcmpi(dom, 'coeffs')) )
        % Look for coeffs flag:
        op = chebfun2.coeffs2vals( op );
        g = chebfun2( op, varargin{:} );
        return
    elseif ( any(strcmpi(dom, 'padua')) )
        op = chebfun2.paduaVals2coeffs( op );
        op = chebfun2.coeffs2vals( op );
        g = chebfun2( op, 'coeffs' );
        return
    elseif ( (nargin > 3) && (any(strcmpi(varargin{1}, 'coeffs'))) )
        op = chebfun2.coeffs2vals( op );
        g = chebfun2( op, dom );
        return
    elseif ( (nargin > 3) && (any(strcmpi(varargin{1}, 'padua'))) )
        op = chebfun2.paduaVals2coeffs( op, dom );
        op = chebfun2.coeffs2vals( op );
        g = chebfun2( op, dom );
        return
    else
        % If CHEBFUN2(f, rk), then nonadaptive call:
        if ( numel(dom) == 1 )
            fixedRank = dom;
            dom = [-1 1 -1 1];
        else
            % Otherwise its an adaptive call:
            fixedRank = 0;
        end
        
        % Calculate a tolerance and find numerical rank to this tolerance:
        % The tolerance assumes the samples are from a function. It depends
        % on the size of the sample matrix, hscale of domain, vscale of
        % the samples, condition number of the function, and the accuracy
        % target in chebfun2 preferences.
        [xx, yy] = points2D(size(op,2), size(op,1), dom, pref);
        tol = GetTol(xx, yy, op, dom, pseudoLevel);
        
        % Perform GE with complete pivoting:
        [pivotValue, ignored, rowValues, colValues] = CompleteACA(op, tol, 0);
        
        % Construct a CHEBFUN2:
        g.pivotValues = pivotValue;
        g.cols = chebfun(colValues, dom(3:4), pref );
        g.rows = chebfun(rowValues.', dom(1:2), pref );
        g.domain = dom;
        
        % Did we have a nonadaptive construction?:
        g = fixTheRank(g, fixedRank);
    end
    return
end

if ( isa(op, 'char') )     % CHEBFUN2( CHAR )
    op = str2op( op );
end

% If the operator has one argument, then make it complex.
if ( nargin(op) == 1 )
    op = @(x, y) op( x + 1i*y );
end

% Look for vectorize flag:
vectorize = 0;
if (any(strcmpi(dom, 'vectorize')) || any(strcmpi(dom, 'vectorise')))
    vectorize = 1;
    dom = [-1 1 -1 1];
elseif ( (nargin > 3) && (any(strcmpi(varargin{1}, 'vectorize')) ||...
        any(strcmpi(varargin{1}, 'vectorise'))))
    vectorize = 1;
end

fixedRank = 0;
% If the domain isn't of length 4, search for the other 2 endpoints: For
% instance, allow CHEBFUN2( OP, [-1 1], [-1 1]).
if ( numel(dom) == 2 )
    if ( ( nargin > 3) && isa(varargin{1}, 'double') )
        ends = varargin{1};
        if ( numel( ends ) == 2 )
            dom = [dom(:) ; ends(:)].';
        elseif ( numel(ends) == 4 )
            % Interpret this as the user wants a degree (dom(1),dom(2))
            % chebfun2 on the domain [ends].
            [xx, yy] = chebfun2.chebpts2(dom(1), dom(2), ends);
            g = chebfun2( op(xx, yy), varargin{:} );
            return
        else
            error('CHEBFUN:CHEBFUN2:constructor:domain1', ...
                'Domain not valid or fully determined.');
        end
    else
        % The domain is not given, but perhaps the user
        % wants a degree (dom(1),dom(2)) representation.
        if ( dom(2) - dom(1) > 0 && dom(1)>0 &&...   % A valid bivariate degree?
                abs(round(dom(1)) - dom(1))< eps &&...
                abs(round(dom(2)) - dom(2))< eps)
            [xx, yy] = chebfun2.chebpts2(dom(1), dom(2));
            g = chebfun2( op(xx, yy), varargin );
            return
        else
            error('CHEBFUN:CHEBFUN2:constructor:domain2', ...
                'Domain not valid or fully determined.');
        end
    end
elseif ( numel(dom) == 1 )
    fixedRank = dom;
    dom = [-1 1 -1 1];
elseif ( numel(dom) ~= 4 )
    error('CHEBFUN:CHEBFUN2:constructor:DOMAIN', ...
        'Domain not fully determined.');
end

% Check for infinite domains:
if ( any( isinf( dom ) ) )
    error('CHEBFUN2:DOMAIN:INFINITE', ...
        'Chebfun2 cannot approximation functions on infinite domains.');
end

% If the vectorize flag is off, do we need to give user a warning?
if ( vectorize == 0 ) % another check
    % Check for cases: @(x,y) x*y, and @(x,y) x*y'
    [xx, yy] = meshgrid( dom(1:2), dom(3:4));
    A = op(xx, yy);
    if ( isscalar(A) )
        op = @(x,y) op(x,y) + 0*x + 0*y;
        A = op(xx, yy);
    end
    B = zeros(2);
    for j = 1:2
        for k = 1:2
            B(j,k) = op(dom(j), dom(2+k));
        end
    end
    if ( any(any( abs(A - B.') > min( 1000*pseudoLevel, 1e-4 ) ) ) )
        % Function handle probably needs vectorizing, give user a warning and
        % then vectorize.
        
        warning('CHEBFUN:CHEBFUN2:constructor:vectorize',...
            ['Function did not correctly evaluate on an array.\n', ...
            'Turning on the ''vectorize'' flag. Did you intend this?\n', ...
            'Use the ''vectorize'' flag in the CHEBFUN2 constructor\n', ...
            'call to avoid this warning message.']);
        g = chebfun2(op, dom, 'vectorize', pref);
        return
    end
end

factor = 4;  % ratio between size of matrix and no. pivots.
isHappy = 0; % If we are currently unresolved.
failure = 0; % Reached max discretization size without being happy.
while ( ~isHappy && ~failure )
    grid = minSample;
    
    % Sample function on a Chebyshev tensor grid:
    [xx, yy] = points2D(grid, grid, dom, pref);
    vals = evaluate(op, xx, yy, vectorize);
    
    % Does the function blow up or evaluate to NaN?:
    vscale = max(abs(vals(:)));
    if ( isinf(vscale) )
        error('CHEBFUN:CHEBFUN2:constructor:inf', ...
            'Function returned INF when evaluated');
    elseif ( any(isnan(vals(:)) ) )
        error('CHEBFUN:CHEBFUN2:constructor:nan', ...
            'Function returned NaN when evaluated');
    end
    
    % Two-dimensional version of CHEBFUN's tolerance:
    tol = GetTol(xx, yy, vals, dom, pseudoLevel);
    
    %%% PHASE 1: %%%
    % Do GE with complete pivoting:
    [pivotValue, pivotPosition, rowValues, colValues, iFail] = CompleteACA(vals, tol, factor);
    
    strike = 1;
    % grid <= 4*(maxRank-1)+1, see Chebfun2 paper.
    while ( iFail && grid <= factor*(maxRank-1)+1 && strike < 3)
        % Refine sampling on tensor grid:
        grid = gridRefine( grid , pref);
        [xx, yy] = points2D(grid, grid, dom, pref);
        vals = evaluate(op, xx, yy, vectorize); % resample
        vscale = max(abs(vals(:)));
        % New tolerance:
        tol = GetTol(xx, yy, vals, dom, pseudoLevel);
        % New GE:
        [pivotValue, pivotPosition, rowValues, colValues, iFail] = CompleteACA(vals, tol, factor);
        % If the function is 0+noise then stop after three strikes.
        if ( abs(pivotValue(1))<1e4*vscale*tol )
            strike = strike + 1;
        end
    end
    
    % If the rank of the function is above maxRank then stop.
    if ( grid > factor*(maxRank-1)+1 )
        warning('CHEBFUN:CHEBFUN2:constructor:rank', ...
            'Not a low-rank function.');
        failure = 1;
    end
    
    % Check if the column and row slices are resolved.
    colData.hscale = norm(dom(3:4), inf);
    tech = pref.tech();
    colChebtech = tech.make(sum(colValues,2), colData);
<<<<<<< HEAD
    resolvedCols = happinessCheck(colChebtech,[],sum(colValues,2), vscale);
    rowData.vscale = dom(1:2);
=======
    resolvedCols = happinessCheck(colChebtech,[],sum(colValues,2));
    rowData.hscale = norm(dom(1:2), inf);
>>>>>>> 3588efae
    rowChebtech = tech.make(sum(rowValues.',2), rowData);
    resolvedRows = happinessCheck(rowChebtech,[],sum(rowValues.',2), vscale);
    isHappy = resolvedRows & resolvedCols;
    
    % If the function is zero, set midpoint of domain as pivot location.
    if ( length(pivotValue) == 1 && pivotValue == 0 )
        PivPos = [0, 0];
        isHappy = 1;
    else
        PivPos = [xx(1, pivotPosition(:, 2)); yy(pivotPosition(:, 1), 1).'].';
        PP = pivotPosition;
    end
    
    %%% PHASE 2: %%%
    % Now resolve along the column and row slices:
    n = grid;  m = grid;
    while ( ~isHappy && ~failure  )
        if ( ~resolvedCols )
            % Double sampling along columns
            [n, nesting] = gridRefine( n , pref );
            [xx, yy] = meshgrid(PivPos(:, 1), mypoints(n, dom(3:4), pref));
            colValues = evaluate(op, xx, yy, vectorize);
            % Find location of pivots on new grid (using nesting property).
            PP(:, 1) = nesting(PP(:, 1));
        else
            [xx, yy] = meshgrid(PivPos(:, 1), mypoints(n, dom(3:4), pref));
            colValues = evaluate(op, xx, yy, vectorize);
        end
        if ( ~resolvedRows )
            [m, nesting] = gridRefine( m , pref );
            [xx, yy] = meshgrid(mypoints(m, dom(1:2), pref), PivPos(:, 2));
            rowValues = evaluate(op, xx, yy, vectorize);
            % find location of pivots on new grid  (using nesting property).
            PP(:, 2) = nesting(PP(:, 2));
        else
            [xx, yy] = meshgrid(mypoints(m, dom(1:2), pref), PivPos(:, 2));
            rowValues = evaluate(op, xx, yy, vectorize);
        end
        
        % Do GE on the skeleton to update slices:
        nn = numel(pivotValue);
        for kk = 1:nn-1
            colValues(:, kk+1:end) = colValues(:, kk+1:end) -...
                colValues(:, kk)*(rowValues(kk, PP(kk+1:nn, 2))./pivotValue(kk));
            rowValues(kk+1:end, :) = rowValues(kk+1:end, :) -...
                colValues(PP(kk+1:nn, 1), kk)*(rowValues(kk, :)./pivotValue(kk));
        end
        
        % If function is on rank-1 then make rowValues a row vector:
        if ( nn == 1 )
            rowValues = rowValues(:).';
        end
        
        % Are the columns and rows resolved now?
        if ( ~resolvedCols )
            colChebtech = tech.make(sum(colValues,2));
            resolvedCols = happinessCheck(colChebtech,[],sum(colValues,2));
        end
        if ( ~resolvedRows )
            rowChebtech = tech.make(sum(rowValues.',2));
            resolvedRows = happinessCheck(rowChebtech,[],sum(rowValues.',2));
        end
        isHappy = resolvedRows & resolvedCols;
        
        % STOP if degree is over maxLength:
        if ( max(m, n) >= maxSample )
            warning('CHEBFUN:CHEBFUN2:constructor:notResolved', ...
                'Unresolved with maximum CHEBFUN length: %u.', maxSample);
            failure = 1;
        end
        
    end
    
    % For some reason, on some computers simplify is giving back a scalar zero.
    % In which case the function is numerically zero. Artificially set the
    % columns and rows to zero.
    if ( (norm(colValues) == 0) || (norm(rowValues) == 0) )
        colValues = 0;
        rowValues = 0;
        pivotValue = Inf;
        PivPos = [0, 0];
        isHappy = 1;
    end
    
    % Construct a CHEBFUN2:
    g.pivotValues = pivotValue;
    g.cols = chebfun(colValues, dom(3:4), pref);
    g.rows = chebfun(rowValues.', dom(1:2), pref );
    g.pivotLocations = PivPos;
    g.domain = dom;
    
    % Sample Test:
    if ( sampleTest )
        % wrap the op with evaluate in case the 'vectorize' flag is on:
        sampleOP = @(x,y) evaluate( op, x, y, vectorize);
        
        % Evaluate at points in the domain:
        pass = g.sampleTest( sampleOP, tol, vectorize);
        if ( ~pass )
            % Increase minSamples and try again.
            minSample = gridRefine( minSample, pref );
            isHappy = 0;
        end
    end
    
end

% Fix the rank, if in nonadaptive mode.
g = fixTheRank( g , fixedRank );

end

function [pivotValue, pivotElement, rows, cols, ifail] = ...
    CompleteACA(A, tol, factor)
% Adaptive Cross Approximation with complete pivoting. This command is
% the continuous analogue of Gaussian elimination with complete pivoting.
% Here, we attempt to adaptively find the numerical rank of the function.

% Set up output variables.
[nx, ny] = size(A);
width = min(nx, ny);        % Use to tell us how many pivots we can take.
pivotValue = zeros(1);      % Store an unknown number of Pivot values.
pivotElement = zeros(1, 2); % Store (j,k) entries of pivot location.
ifail = 1;                  % Assume we fail.

% Main algorithm
zRows = 0;                  % count number of zero cols/rows.
[infNorm, ind] = max( abs ( reshape(A,numel(A),1) ) );
[row, col] = myind2sub( size(A) , ind);

% Bias toward diagonal for square matrices (see reasoning below):
if ( ( nx == ny ) && ( max( abs( diag( A ) ) ) - infNorm ) > -tol )
    [infNorm, ind] = max( abs ( diag( A ) ) );
    row = ind;
    col = ind;
end

scl = infNorm;

% If the function is the zero function.
if ( scl == 0 )
    pivotValue = 0;
    rows = 0;
    cols = 0;
    ifail = 0;
else
    rows(1,:) = zeros(1, size(A, 2));
    cols(:,1) = zeros(size(A, 1), 1);
end

while ( ( infNorm > tol ) && ( zRows < width / factor) ...
        && ( zRows < min(nx, ny) ) )
    rows(zRows+1,:) = A(row,:);
    cols(:,zRows+1) = A(:,col);              % Extract the columns.
    PivVal = A(row,col);
    A = A - cols(:,zRows+1)*(rows(zRows+1,:)./PivVal); % One step of GE.
    
    % Keep track of progress.
    zRows = zRows + 1;                       % One more row is zero.
    pivotValue(zRows) = PivVal;              % Store pivot value.
    pivotElement(zRows,:)=[row col];         % Store pivot location.
    
    % Next pivot.
    [ infNorm , ind ] = max( abs ( A(:) ) ); % Slightly faster.
    [ row , col ] = myind2sub( size(A) , ind );
    
    % Have a bias towards the diagonal of A, so that it can be used as a test
    % for nonnegative definite functions. (Complete GE and Cholesky are the
    % same as nonnegative definite functions have an absolute maximum on the
    % diagonal, except there is the possibility of a tie with an off-diagonal
    % absolute maximum. Bias toward diagonal maxima to prevent this.)
    if ( ( nx == ny ) && ( max( abs( diag( A ) ) ) - infNorm ) > -tol )
        [infNorm, ind] = max( abs ( diag( A ) ) );
        row = ind;
        col = ind;
    end
end

if ( infNorm <= tol )
    ifail = 0;                               % We didn't fail.
end
if ( zRows >= (width/factor) )
    ifail = 1;                               % We did fail.
end

end


function [row, col] = myind2sub(siz, ndx)
% My version of ind2sub. In2sub is slow because it has a varargout. Since this
% is at the very inner part of the constructor and slowing things down we will
% make our own. This version is about 1000 times faster than MATLAB ind2sub.

vi = rem( ndx - 1, siz(1) ) + 1 ;
col = ( ndx - vi ) / siz(1) + 1;
row = ( vi - 1 ) + 1;

end


function vals = evaluate( op, xx, yy, flag )
% EVALUATE  Wrap the function handle in a FOR loop if the vectorize flag is
% turned on.

if ( flag )
    vals = zeros( size( yy, 1), size( xx, 2) );
    for jj = 1 : size( yy, 1)
        for kk = 1 : size( xx , 2 )
            vals(jj, kk) = op( xx( 1, kk) , yy( jj, 1 ) );
        end
    end
else
    vals = op( xx, yy );  % Matrix of values at cheb2 pts.
end

end


function op = str2op( op )
% OP = STR2OP(OP), finds the dependent variables in a string and returns an op
% handle than can be evaluated.

depvar = symvar( op );
if ( numel(depvar) > 2)
    error('CHEBFUN:CHEBFUN2:constructor:str2op:depvars', ...
        'Too many dependent variables in string input.');
elseif ( numel(depvar) == 1 )
    % Treat as a complex variable:
    op = eval(['@(' real(depvar{1}) + 1i*imag(depvar{1}) ')' op]);
else
    op = eval(['@(' depvar{1} ',' depvar{2} ')' op]);
end

end


function g = fixTheRank( g , fixedRank )
% Fix the rank of a CHEBFUN2. Used for nonadaptive calls to the constructor.

if ( fixedRank < 0 )
    error('CHEBFUN:CHEBFUN2:constructor:fixTheRank:negative', ...
        'Nonadaptive rank should be positive.')
end

if ( fixedRank > 0 )
    if ( length(g.pivotValues) > fixedRank )
        % Truncate things:
        g.cols = g.cols(:,1:fixedRank);
        g.rows = g.rows(:,1:fixedRank);
        g.pivotValues = g.pivotValues(1:fixedRank);
    elseif ( length(g.pivotValues) < fixedRank )
        % Pad things with zero columns:
        zcols = chebfun(0, g.cols.domain);
        zrows = chebfun(0, g.rows.domain);
        for jj = length(g.pivotValues) : fixedRank - 1
            g.cols = [g.cols zcols];
            g.rows = [g.rows zrows];
            g.pivotValues = [g.pivotValues 0];
        end
    end
end

end


function [xx, yy] = points2D(m, n, dom, pref)
% Get the sample points that correspond to the right grid for a particular
% technology.

% What tech am I based on?:
tech = pref.tech();

if ( isa(tech, 'chebtech2') )
    x = chebpts( m, dom(1:2), 2 );   % x grid.
    y = chebpts( n, dom(3:4), 2 );
    [xx, yy] = meshgrid( x, y );
elseif ( isa(tech, 'chebtech1') )
    x = chebpts( m, dom(1:2), 1 );   % x grid.
    y = chebpts( n, dom(3:4), 1 );
    [xx, yy] = meshgrid( x, y );
elseif ( isa(tech, 'trigtech') )
    x = trigpts( m, dom(1:2) );   % x grid.
    y = trigpts( n, dom(3:4) );
    [xx, yy] = meshgrid( x, y );
else
    error('CHEBFUN:CHEBFUN2:constructor:points2D:tecType', ...
        'Unrecognized technology');
end

end


function x = mypoints(n, dom, pref)
% Get the sample points that correspond to the right grid for a particular
% technology.

% What tech am I based on?:
tech = pref.tech();

if ( isa(tech, 'chebtech2') )
    x = chebpts( n, dom, 2 );   % x grid.
elseif ( isa(tech, 'chebtech1') )
    x = chebpts( n, dom, 1 );   % x grid.
elseif ( isa(tech, 'trigtech') )
    x = trigpts( n, dom );   % x grid.
else
    error('CHEBFUN:CHEBFUN2:constructor:mypoints:techType', ...
        'Unrecognized technology');
end

end

function [grid, nesting] = gridRefine( grid, pref )
% Hard code grid refinement strategy for tech.

% What tech am I based on?:
tech = pref.tech();

% What is the next grid size?
if ( isa(tech, 'chebtech2') )
    % Double sampling on tensor grid:
    grid = 2^( floor( log2( grid ) ) + 1) + 1;
    nesting = 1:2:grid;
elseif ( isa(tech, 'trigtech') )
    % Double sampling on tensor grid:
    grid = 2^( floor( log2( grid ) + 1 ));
    nesting = 1:2:grid;
elseif ( isa(tech, 'chebtech1' ) )
    grid = 3 * grid;
    nesting = 2:3:grid;
else
    error('CHEBFUN:CHEBFUN2:constructor:gridRefine:techType', ...
        'Technology is unrecognized.');
end

end

function tol = GetTol(xx, yy, vals, dom, pseudoLevel)
% GETTOL     Calculate a tolerance for the Chebfun2 constructor.
%
%  This is the 2D analogue of the tolerance employed in the chebtech
%  constructors. It is based on a finite difference approximation to the
%  gradient, the size of the approximation domain, the internal working
%  tolerance, and an arbitrary (2/3) exponent. 

[m, n] = size( vals ); 
grid = max( m, n );
% Remove some edge values so that df_dx and df_dy have the same size. 
dfdx = diff(vals(1:m-1,:),1,2) ./ diff(xx(1:m-1,:),1,2); % xx diffs column-wise.
dfdy = diff(vals(:,1:n-1),1,1) ./ diff(yy(:,1:n-1),1,1); % yy diffs row-wise.
% An approximation for the norm of the gradient over the whole domain.
Jac_norm = max( max( abs(dfdx(:)), abs(dfdy(:)) ) );
vscale = max( abs( vals(:) ) );
tol = grid.^(2/3) * max( abs(dom(:) ) ) * max( Jac_norm, vscale) * pseudoLevel;

end<|MERGE_RESOLUTION|>--- conflicted
+++ resolved
@@ -315,13 +315,8 @@
     colData.hscale = norm(dom(3:4), inf);
     tech = pref.tech();
     colChebtech = tech.make(sum(colValues,2), colData);
-<<<<<<< HEAD
     resolvedCols = happinessCheck(colChebtech,[],sum(colValues,2), vscale);
-    rowData.vscale = dom(1:2);
-=======
-    resolvedCols = happinessCheck(colChebtech,[],sum(colValues,2));
     rowData.hscale = norm(dom(1:2), inf);
->>>>>>> 3588efae
     rowChebtech = tech.make(sum(rowValues.',2), rowData);
     resolvedRows = happinessCheck(rowChebtech,[],sum(rowValues.',2), vscale);
     isHappy = resolvedRows & resolvedCols;
