--- conflicted
+++ resolved
@@ -13,12 +13,6 @@
 % See http://www.chebfun.org/ for Chebfun information.
 
 tech = chebfunpref().tech(); 
-<<<<<<< HEAD
-if ( ischar(tech) )
-    tech = eval(tech);
-end
-=======
->>>>>>> 2b3bd5d3
 
 if ( nargin == 1 )
     U = tech.coeffs2vals( U ); 
