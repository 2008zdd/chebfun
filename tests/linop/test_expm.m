--- conflicted
+++ resolved
@@ -58,8 +58,6 @@
 err(4,2) = abs( u(-pi) );
 err(4,3) = abs( u(pi) );
 
-<<<<<<< HEAD
-=======
 %%
 
 u0 = exp(-55*x.^2);
@@ -70,7 +68,6 @@
 err(5, 1) = norm(u0 - v, inf);
 err(5, 2) = length(u0) ~= length(v);
 
->>>>>>> d400225f
 %%
 
 pass = ( err < tol );
