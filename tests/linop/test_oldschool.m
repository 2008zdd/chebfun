--- conflicted
+++ resolved
@@ -29,14 +29,10 @@
 A1 = matrix(A,10);   % first two rows hold BCs
 correct = cell2mat(A0); 
 correct([1 end],:) = A1(1:2,:);  % classic row replacement
-<<<<<<< HEAD
 warnState = warning('off', 'chebfun:linop:fevalDeprecated');
-pass(9) = norm( correct - feval(A,10,'oldschool') ) < 2e-14;
+Aold = feval(A,10,'oldschool');
 warning(warnState);
-=======
-Aold = feval(A,10,'oldschool');
 pass(9) = norm( correct - Aold ) < 2e-14;
->>>>>>> d29f134d
 
 end
 
