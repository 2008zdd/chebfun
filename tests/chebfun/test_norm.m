% Test file for @chebfun/norm.m.

function pass = test_norm(pref)

% Obtain preferences.
if ( nargin == 0 )
    pref = chebpref();
end

% Check empty case.
pass(1) = norm(chebfun()) == 0;

% Check norms for scalar-valued chebfuns.
f = chebfun({@(x) exp(4*pi*1i*x), @exp, @exp}, [-1 0 0.5 1], pref);
normf_2 = sqrt(1 + (exp(2) - 1)/2);
pass(2) = abs(norm(f) - normf_2) < 10*vscale(f).*epslevel(f);
pass(3) = abs(norm(f, 2) - normf_2) < 10*vscale(f).*epslevel(f);
pass(4) = abs(norm(f, 'fro') - normf_2) < 10*vscale(f).*epslevel(f);
pass(5) = abs(norm(f, 1) - exp(1)) < 10*vscale(f).*epslevel(f);

[maxVal, maxLoc] = norm(f, inf);
pass(6) = abs(maxVal - exp(1)) < 10*vscale(f).*epslevel(f) && ...
    abs(feval(f, maxLoc) - exp(1)) < 10*vscale(f).*epslevel(f);

[minVal, minLoc] = norm(f, -inf);
pass(7) = abs(minVal - 1) < 10*vscale(f).*epslevel(f) && ...
    abs(abs(feval(f, minLoc)) - 1) < 10*vscale(f).*epslevel(f);

g = chebfun(@(x) 1./(1 + (x - 0.1).^2), [-1 -0.5 0 0.5 1]);
[maxVal, maxLoc] = norm(g, inf);
pass(8) = abs(maxVal - 1) < 10*vscale(g).*epslevel(g) && ...
    abs(feval(g, maxLoc) - 1) < 10*vscale(g).*epslevel(g);

% Check norms for array-valued chebfuns.
f = chebfun(@(x) [sin(x) cos(x) exp(x)], [-1 -0.5 0 0.5 1], pref);

[normVal, col] = norm(f, 1);
pass(9) = (col == 3) && abs(normVal - (exp(1) - exp(-1))) ...
    < 10*vscale(f).*epslevel(f);

U = chebfun(@(x) [(1 + 0*x) exp(2*pi*1i*x) exp(2*pi*1i*2*x)], [0 1], pref);
S = diag([pi ; exp(1) ; 1]);
V = [1/sqrt(2) -1/sqrt(2) 0 ; 1/sqrt(2) 1/sqrt(2) 0 ; 0 0 1];
h = U*S*V';
pass(10) = abs(norm(h, 2) - pi) < 10*vscale(h).*epslevel(h);

pass(11) = abs(norm(f) - 2.372100421113536830) < 10*vscale(f).*epslevel(f);
pass(12) = abs(norm(f, 'fro') - 2.372100421113536830) < ...
    10*vscale(f).*epslevel(f);

[normVal, loc] = norm(f, inf);
pass(13) = (loc == 1) && abs(normVal - (exp(1) + sin(1) + cos(1))) ...
    < 10*vscale(f).*epslevel(f);

[normVal, loc] = norm(f, -inf);
pass(14) = (loc == -1) && abs(normVal - (exp(-1) + sin(1) + cos(1))) ...
    < 10*vscale(f).*epslevel(f);

% Check error conditions.
try
    [x, y] = norm(g, 1);
    pass(15) = false;
catch ME
    pass(15) = strcmp(ME.identifier, 'CHEBFUN:norm:argout');
end

try
    [x, y] = norm(g, 2);
    pass(16) = false;
catch ME
    pass(16) = strcmp(ME.identifier, 'CHEBFUN:norm:argout');
end

try
    [x, y] = norm(g, 0.4);
    pass(17) = false;
catch ME
    pass(17) = strcmp(ME.identifier, 'CHEBFUN:norm:argout');
end

try
    [x, y] = norm(g, 'bad');
    pass(18) = false;
catch ME
    pass(18) = strcmp(ME.identifier, 'CHEBFUN:norm:unknownNorm');
end

try
    [x, y] = norm(f, 2);
    pass(19) = false;
catch ME
    pass(19) = strcmp(ME.identifier, 'CHEBFUN:norm:argout');
end

try
    [x, y] = norm(f, 'fro');
    pass(20) = false;
catch ME
    pass(20) = strcmp(ME.identifier, 'CHEBFUN:norm:argout');
end

try
    [x, y] = norm(f, 'bad');
    pass(21) = false;
catch ME
    pass(21) = strcmp(ME.identifier, 'CHEBFUN:norm:unknownNorm');
end

%% Tests for singular functions:

% p-norm (p = 3) - Tests on power:
f = chebfun(@(x) sin(50*x), 'splitting', 'on');
p = norm(f, 3);
p_exact = 0.9484869030456855; % This is obtained using Mathematica.
err = p-p_exact;
pass(22) = norm(err, inf) < vscale(f).*epslevel(f);

% Test on finite SINGFUN:

% 2-norm:
f = chebfun(@(x) sin(100*x).*((x+1).^0.6), 'exps', [0.6 0], 'splitting', 'on');
p2 = norm(f, 2);
p2_exact = 1.02434346249849423; % This is obtained using Mathematica.
err = p2-p2_exact;
pass(23) = norm(err, inf) < vscale(f).*epslevel(f);

% 1-norm:
p1 = norm(f, 1);
p1_exact = 1.20927413792339491; % This is obtained using Mathematica.
err = p1-p1_exact;
pass(24) = norm(err, inf) < 1e5*vscale(f).*epslevel(f);

% Inf-norm:
f = chebfun(@(x) sin(x).*((1-x).^0.6), 'exps', [0 0.6], 'splitting', 'on');
[normF, normLoc] = norm(f, Inf);
p_exact = [1.275431511911148 -1]; % This is obtained using Mathematica.
err = [normF, normLoc] - p_exact;
pass(25) = norm(err, inf) < vscale(f).*epslevel(f);

% -Inf-norm:
f = chebfun(@(x) (sin(x+1.1)).*((x+1).^0.8), 'exps', [0.8 0], 'splitting', 'on');
[normF, normLoc] = norm(f, -Inf);
p_exact = [0 -1]; % This is obtained using Mathematica.
err = [normF, normLoc] - p_exact;
<<<<<<< HEAD
pass(26) = norm(err, inf) < 10*vscale(f).*epslevel(f);
=======
pass(26) = norm(err, inf) < 1e3*vscale(f).*epslevel(f);
>>>>>>> 7ca9339f

%% Test for functions defined on unbounded domain:

% Functions on [a inf]:

% Set the domain:
dom = [1 Inf];

% 2-norm and fro-norm:
op = @(x) (1-exp(-x))./x;
f = chebfun(op, dom);
p = norm(f);
pExact = 0.860548225417173;  % This is obtained using Matlab symbolic toolbox.
err = p - pExact;
pass(27) = abs(err) < 1e7*epslevel(f)*vscale(f);

% 1-norm:
op = @(x) (1-exp(-x))./(x.^2);
f = chebfun(op, dom);
p = norm(f, 1);
pExact = 0.851504493224078;  % This is obtained using Matlab symbolic toolbox.
err = p - pExact;
pass(28) = abs(err) < 1e-1; % This test is executing a numerically 
% unstable algorithm in norm(f,1). Let's just all move on with our lives. 

% P-norm (here P = 3):
op = @(x) (1-exp(-x))./x;
f = chebfun(op, dom);
p = norm(f, 3);
pExact = 0.631964633132246;  % This is obtained using Matlab symbolic toolbox.
err = p - pExact;
pass(29) = abs(err) < 1e6*epslevel(f)*vscale(f);

% Inf-norm:
[normF, normLoc] = norm(f, Inf);
p_exact = [op(1) 1];
err = [normF, normLoc] - p_exact;
pass(30) = norm(err, inf) < vscale(f).*epslevel(f);

% -Inf-norm:
[normF, normLoc] = norm(f, -Inf);
pass(31) = ( abs(normF) < vscale(f)*epslevel(f) ) && ...
    ( normLoc == Inf );

%% Array-valued function defined on unbounded domain:

% Functions on [-inf b]:

% Set the domain:
dom = [-Inf -1];

% 1-norm:
op = @(x) [exp(x) x.*exp(x) (1-exp(x))./(x.^2)];

f = chebfun(op, dom);
p = norm(f, 1);
pExact = 0.851504493224078;  % This is obtained using Matlab symbolic toolbox.
err = p - pExact;
pass(32) = abs(err) < 2e8*vscale(f)*epslevel(f);
    
end<|MERGE_RESOLUTION|>--- conflicted
+++ resolved
@@ -142,12 +142,7 @@
 [normF, normLoc] = norm(f, -Inf);
 p_exact = [0 -1]; % This is obtained using Mathematica.
 err = [normF, normLoc] - p_exact;
-<<<<<<< HEAD
-pass(26) = norm(err, inf) < 10*vscale(f).*epslevel(f);
-=======
 pass(26) = norm(err, inf) < 1e3*vscale(f).*epslevel(f);
->>>>>>> 7ca9339f
-
 %% Test for functions defined on unbounded domain:
 
 % Functions on [a inf]:
