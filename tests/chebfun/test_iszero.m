function pass = test_iszero(pref)

if ( nargin == 0 )
    pref = chebpref();
end

% Test scalars:
f = chebfun(0, pref);
pass(1) = iszero(f);

f = chebfun([], pref);
pass(2) = iszero(f);

f = chebfun(2, pref);
pass(3) = ~iszero(f);

% Test piecewise domains:
f = chebfun(0, [-1, 0, 1], pref);
pass(4) = iszero(f);

f = chebfun([], [-1, 0, 1], pref);
pass(5) = iszero(f);

f = chebfun({0, 1}, [-1, 0, 1], pref);
pass(6) = ~iszero(f);

f = chebfun({1, 0}, [-1, 0, 1], pref);
pass(7) = ~iszero(f);

% Test arrays:
f = chebfun([0 0], pref);
pass(8) = all(iszero(f));

f = chebfun([0 1], pref);
pass(9) = all(iszero(f) == [1 0]);

<<<<<<< HEAD
% Integration of SINGFUN:
=======
%% Test on singular function:
>>>>>>> 8e7bb0a2
dom = [-2 7];
pow = -1.64;
f = chebfun(@(x) sin(100*x).*(x-dom(1)).^pow, dom, 'exps', [pow 0], ...
    'splitting', 'on');
pass(10) = ~iszero(f);

% [TODO]: Add these once SUBSREF is implemented.
% f = chebfun(0, pref);
% f(0) = 1;
% pass(10) = iszero(f);
% 
% f = chebfun([0 0], pref);
% f(0) = [0, 1];
% pass(11) = all(iszero(f) == [1, 0]);

end<|MERGE_RESOLUTION|>--- conflicted
+++ resolved
@@ -34,11 +34,7 @@
 f = chebfun([0 1], pref);
 pass(9) = all(iszero(f) == [1 0]);
 
-<<<<<<< HEAD
-% Integration of SINGFUN:
-=======
 %% Test on singular function:
->>>>>>> 8e7bb0a2
 dom = [-2 7];
 pow = -1.64;
 f = chebfun(@(x) sin(100*x).*(x-dom(1)).^pow, dom, 'exps', [pow 0], ...
