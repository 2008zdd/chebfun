--- conflicted
+++ resolved
@@ -40,7 +40,6 @@
 
 g = f.^2;
 h = chebfun(@(x) [sin(x).^2, cos(x).^2, -exp(2*x)]);
-<<<<<<< HEAD
 pass(9) = min(size(g)) == 3 && normest(g - h) < 10*vscale(h)*epslevel(h);
 gq = fq.^2;
 pass(10) = normest(gq - g) < epslevel(g);
@@ -50,13 +49,6 @@
 pass(11) = min(size(g)) == 3 && normest(g - h) < 10*vscale(h)*epslevel(h);
 gq = fq.^3;
 pass(12) = normest(gq - g) < epslevel(g)*vscale(g);
-=======
-pass(7) = min(size(g)) == 3 && normest(g - h) < 10*vscale(h).*epslevel(h);
-
-g = f.^3;
-h = chebfun(@(x) [sin(x).^3, cos(x).^3, -1i*exp(3*x)]);
-pass(8) = min(size(g)) == 3 && normest(g - h) < 10*vscale(h).*epslevel(h);
->>>>>>> 2639bb8b
 
 %% constant .^ CHEBFUN
 f = chebfun(@(x) sin(x));
@@ -73,36 +65,29 @@
 g = 1.^f;
 pass(15) = min(size(g)) == 3 && normest(g - 1) < 10*epslevel(h);
 gq = 1.^fq;
-pass(16) = normest(gq - g) < 10*epslevel(h)*vscale(h);;
+pass(16) = normest(gq - g) < 10*epslevel(h)*vscale(h);
 
 g = (2i).^f;
 h = chebfun(@(x) [2i.^sin(x), 2i.^cos(x), 2i.^(1i*exp(x))]);
 pass(17) = min(size(g)) == 3 && normest(g - h) < 100*epslevel(h);
 gq = (2i).^fq;
-pass(18) = normest(gq - g) < 10*epslevel(h)*vscale(h);;
+pass(18) = normest(gq - g) < 10*epslevel(h)*vscale(h);
 
 %% CHEBFUN .^ CHEBFUN
 
 x = chebfun(@(x) x, [.1, 2]);
 g = x.^x;
 h = chebfun(@(x) x.^x, [.1, 2]);
-<<<<<<< HEAD
 pass(19) = normest(g - h, [.1, 2]) < 10*epslevel(h)*vscale(h);
-=======
-pass(13) = normest(g - h, [.1, 2]) < 10*epslevel(h).*vscale(h);
->>>>>>> 2639bb8b
 
 x = chebfun(@(x) [x, exp(1i*x)], [.1, 2]);
 g = x.^x;
 h = chebfun(@(x) [x.^x, exp(1i*x).^exp(1i*x)], [.1, 2]);
-<<<<<<< HEAD
 pass(20) = normest(g - h, [.1, 2]) < 10*epslevel(h)*vscale(h);
 
 xq = quasimatrix(x);
 gq = xq.^xq;
 pass(21) = normest(g - gq, [.1, 2]) < 10*epslevel(h)*vscale(h);
-=======
-pass(14) = normest(g - h, [.1, 2]) < 10*epslevel(h).*vscale(h);
 
 %%%%%%%%%%%%%%%%%%%%%%%%% Integration of SINGFUN: %%%%%%%%%%%%%%%%%%%%%%%%%%
 dom = [-2 7];
@@ -125,7 +110,7 @@
 
 vals_exact = feval(opExact, x);
 err = vals_g - vals_exact;
-pass(15) = ( norm(err, inf) < 1e1*epslevel(f).*norm(vals_exact, inf) );
+pass(22) = ( norm(err, inf) < 1e1*epslevel(f).*norm(vals_exact, inf) );
 
 %% SINGFUN .^ constant integer:
 
@@ -142,7 +127,7 @@
 
 vals_exact = feval(opExact, x);
 err = vals_g - vals_exact;
-pass(16) = ( norm(err, inf) < epslevel(f).*norm(vals_exact, inf) );
+pass(23) = ( norm(err, inf) < epslevel(f).*norm(vals_exact, inf) );
 
 %% Square root via POWER - A positive piece-wise example with singularities:
 
@@ -158,7 +143,7 @@
 
 vals_exact = feval(opExact, x);
 err = vals_g - vals_exact;
-pass(17) = ( norm(err, inf) < 1e2*epslevel(f).*norm(vals_exact, inf) );
+pass(24) = ( norm(err, inf) < 1e2*epslevel(f).*norm(vals_exact, inf) );
 
 %% General power - A smooth function - the Runge function and positive power:
 % Define a domain:
@@ -178,7 +163,7 @@
 
 vals_exact = feval(opExact, x);
 err = vals_g - vals_exact;
-pass(18) = ( norm(err, inf) < epslevel(f).*norm(vals_exact, inf) );
+pass(25) = ( norm(err, inf) < epslevel(f).*norm(vals_exact, inf) );
 
 %% General power - A smooth function - the Runge function and negative power:
 
@@ -192,37 +177,39 @@
 
 vals_exact = feval(opExact, x);
 err = vals_g - vals_exact;
-pass(19) = ( norm(err, inf) < 1e2*epslevel(f).*norm(vals_exact, inf) );
+pass(26) = ( norm(err, inf) < 1e2*epslevel(f).*norm(vals_exact, inf) );
 
 %% General power - A smooth function - a real function with varying sign and 
 % positive power:
 
-op = @(x) sin(100*x);
+op = @(x) sin(10*x);
 b = 0.8;
-opExact = @(x) sin(100*x).^b;
-
-f = chebfun(op, dom, 'splitting', 'on');
-g = f.^b;
-vals_g = feval(g, x); 
-
-vals_exact = feval(opExact, x);
-err = vals_g - vals_exact;
-pass(20) = ( norm(err, inf) < 1e1*epslevel(f).*norm(vals_exact, inf) );
+opExact = @(x) sin(10*x).^b;
+
+f = chebfun(op, dom, 'splitting', 'on');
+g = f.^b;
+vals_g = feval(g, x); 
+
+vals_exact = feval(opExact, x);
+err = norm(vals_g - vals_exact, inf);
+tol = 1e1*epslevel(f).*norm(vals_exact, inf);
+pass(27) = ( err < tol );
 
 %% General power - A smooth function - a real function with varying sign and 
 % negative power:
 
-op = @(x) sin(100*x);
+op = @(x) sin(10*x);
 b = -0.65;
-opExact = @(x) sin(100*x).^b;
-
-f = chebfun(op, dom, 'splitting', 'on');
-g = f.^b;
-vals_g = feval(g, x); 
-
-vals_exact = feval(opExact, x);
-err = vals_g - vals_exact;
-pass(21) = ( norm(err, inf) < 1e2*epslevel(f).*norm(vals_exact, inf) );
+opExact = @(x) sin(10*x).^b;
+
+f = chebfun(op, dom, 'splitting', 'on');
+g = f.^b;
+vals_g = feval(g, x); 
+
+vals_exact = feval(opExact, x);
+err = norm(vals_g - vals_exact, inf);
+tol = 1e3*epslevel(f).*norm(vals_exact, inf);
+pass(28) = ( err < tol );
 
 %% General power - A smooth function - a complex function and positive power:
 
@@ -236,7 +223,7 @@
 
 vals_exact = feval(opExact, x);
 err = vals_g - vals_exact;
-pass(22) = ( norm(err, inf) < 1e1*epslevel(f).*norm(vals_exact, inf) );
+pass(29) = ( norm(err, inf) < 1e1*epslevel(f).*norm(vals_exact, inf) );
 
 %% General power - A smooth function - a complex function and negative power:
 
@@ -250,7 +237,7 @@
 
 vals_exact = feval(opExact, x);
 err = vals_g - vals_exact;
-pass(23) = ( norm(err, inf) < 1e1*epslevel(f).*norm(vals_exact, inf) );
+pass(30) = ( norm(err, inf) < 1e1*epslevel(f).*norm(vals_exact, inf) );
 
 %% General power - A singular function - a positive function and positive power:
 dom = [-2 7];
@@ -270,7 +257,7 @@
 
 vals_exact = feval(opExact, x);
 err = vals_g - vals_exact;
-pass(24) = ( norm(err, inf) < 1e1*epslevel(f).*norm(vals_exact, inf) );
+pass(31) = ( norm(err, inf) < 1e1*epslevel(f).*norm(vals_exact, inf) );
 
 %% General power - A smooth function with varying sign and positive power:
 
@@ -284,7 +271,7 @@
 
 vals_exact = feval(opExact, x);
 err = vals_g - vals_exact;
-pass(25) = ( norm(err, inf) < 1e1*epslevel(f).*norm(vals_exact, inf) );
+pass(32) = ( norm(err, inf) < 1e1*epslevel(f).*norm(vals_exact, inf) );
 
 %% General power - A smooth function with varying sign and positive power:
 
@@ -299,8 +286,7 @@
 
 vals_exact = feval(opExact, x);
 err = vals_g - vals_exact;
-pass(26) = ( norm(err, inf) < 1e1*epslevel(f).*norm(vals_exact, inf) );
->>>>>>> 2639bb8b
+pass(33) = ( norm(err, inf) < 1e1*epslevel(f).*norm(vals_exact, inf) );
 
 end
 
