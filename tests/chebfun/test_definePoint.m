--- conflicted
+++ resolved
@@ -55,11 +55,7 @@
 pass(10) = all(size(f.impulses) == [5, 2]) && ...
     all(all(f.impulses == [-1 -1 ; 1 1 ; 0 0 ; 1 1 ; 1 1]));
 
-<<<<<<< HEAD
-%% Integration of SINGFUN: piecewise smooth chebfun
-=======
 %% Test on singular function: piecewise smooth chebfun
->>>>>>> 8e7bb0a2
 
 % define the domain:
 dom = [-2 -1 0 1];
