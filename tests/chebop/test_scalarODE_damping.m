--- conflicted
+++ resolved
@@ -37,10 +37,6 @@
 pref.errTol = 1e-12;
 [u3, info3] = solvebvp(N, rhs, pref);
 err(3) = norm(N(u3));
-<<<<<<< HEAD
-tol(3) = 5*pref.errTol;
-=======
->>>>>>> be91252f
 
 %% Did we pass? 
 % To pass, both residuals have to be small, but we should not expect u1 and u2
